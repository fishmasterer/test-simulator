<!DOCTYPE html>
<html lang="en">
<head>
    <meta charset="UTF-8">
    <meta name="viewport" content="width=device-width, initial-scale=1.0">
    <title>Test Simulator - Enhanced</title>
    <meta name="description" content="A comprehensive test-taking application with timer, progress saving, and accessibility features">

    <!-- PWA Meta Tags -->
    <meta name="theme-color" content="#21808D">
    <meta name="apple-mobile-web-app-capable" content="yes">
    <meta name="apple-mobile-web-app-status-bar-style" content="default">
    <meta name="apple-mobile-web-app-title" content="Test Simulator">
    <link rel="manifest" href="manifest.json">

    <!-- Icons -->
    <link rel="apple-touch-icon" sizes="180x180" href="apple-touch-icon.png">
    <link rel="icon" type="image/png" sizes="32x32" href="favicon-32x32.png">
    <link rel="icon" type="image/png" sizes="16x16" href="favicon-16x16.png">

    <link rel="stylesheet" href="style.css">
</head>
<body>
    <!-- Theme Toggle Button -->
    <button id="theme-toggle" class="theme-toggle-btn" aria-label="Open theme menu">
        <svg viewBox="0 0 24 24" fill="none" stroke="currentColor" stroke-width="2" stroke-linecap="round" stroke-linejoin="round">
            <circle cx="13.5" cy="6.5" r=".5"></circle>
            <circle cx="17.5" cy="10.5" r=".5"></circle>
            <circle cx="8.5" cy="7.5" r=".5"></circle>
            <circle cx="6.5" cy="12.5" r=".5"></circle>
            <path d="M12 2C6.5 2 2 6.5 2 12s4.5 10 10 10c.926 0 1.648-.746 1.648-1.688 0-.437-.18-.835-.437-1.125-.29-.289-.438-.652-.438-1.125a1.64 1.64 0 0 1 1.668-1.668h1.996c3.051 0 5.555-2.503 5.555-5.554C21.965 6.012 17.461 2 12 2z"></path>
        </svg>
    </button>

    <!-- Theme Menu -->
    <div id="theme-menu" class="theme-menu hidden" role="menu" aria-label="Theme selection">
        <div class="theme-menu-header">Choose Theme</div>
        <button class="theme-option" data-theme="light" role="menuitem">
            <span class="theme-icon">
                <svg viewBox="0 0 24 24" fill="none" stroke="currentColor" stroke-width="2" stroke-linecap="round" stroke-linejoin="round">
                    <circle cx="12" cy="12" r="5"></circle>
                    <line x1="12" y1="1" x2="12" y2="3"></line>
                    <line x1="12" y1="21" x2="12" y2="23"></line>
                    <line x1="4.22" y1="4.22" x2="5.64" y2="5.64"></line>
                    <line x1="18.36" y1="18.36" x2="19.78" y2="19.78"></line>
                    <line x1="1" y1="12" x2="3" y2="12"></line>
                    <line x1="21" y1="12" x2="23" y2="12"></line>
                    <line x1="4.22" y1="19.78" x2="5.64" y2="18.36"></line>
                    <line x1="18.36" y1="5.64" x2="19.78" y2="4.22"></line>
                </svg>
            </span>
            <span>Perplexity Light</span>
        </button>
        <button class="theme-option" data-theme="dark" role="menuitem">
            <span class="theme-icon">
                <svg viewBox="0 0 24 24" fill="none" stroke="currentColor" stroke-width="2" stroke-linecap="round" stroke-linejoin="round">
                    <path d="M21 12.79A9 9 0 1 1 11.21 3 7 7 0 0 0 21 12.79z"></path>
                </svg>
            </span>
            <span>Perplexity Dark</span>
        </button>
        <button class="theme-option" data-theme="claude-light" role="menuitem">
            <span class="theme-icon">
                <svg viewBox="0 0 24 24" fill="none" stroke="currentColor" stroke-width="2" stroke-linecap="round" stroke-linejoin="round">
                    <circle cx="12" cy="12" r="10"></circle>
                    <circle cx="12" cy="12" r="6"></circle>
                    <circle cx="12" cy="12" r="2"></circle>
                </svg>
            </span>
            <span>Claude Light</span>
        </button>
        <button class="theme-option" data-theme="claude-dark" role="menuitem">
            <span class="theme-icon">
                <svg viewBox="0 0 24 24" fill="none" stroke="currentColor" stroke-width="2" stroke-linecap="round" stroke-linejoin="round">
                    <circle cx="12" cy="12" r="10"></circle>
                    <circle cx="12" cy="12" r="4"></circle>
                </svg>
            </span>
            <span>Claude Dark</span>
        </button>
    </div>

    <!-- Auth Header -->
    <div id="auth-header" class="auth-header">
        <div class="auth-container">
            <!-- Not signed in state -->
            <div id="auth-signed-out" class="auth-state">
                <div class="auth-message">
                    <span class="auth-icon">☁️</span>
                    <span>Sign in to sync your tests across devices</span>
                </div>
                <button id="sign-in-btn" class="btn btn--primary btn--sm">
                    <svg width="18" height="18" viewBox="0 0 24 24" fill="currentColor">
                        <path d="M22.56 12.25c0-.78-.07-1.53-.2-2.25H12v4.26h5.92c-.26 1.37-1.04 2.53-2.21 3.31v2.77h3.57c2.08-1.92 3.28-4.74 3.28-8.09z" fill="#4285F4"/>
                        <path d="M12 23c2.97 0 5.46-.98 7.28-2.66l-3.57-2.77c-.98.66-2.23 1.06-3.71 1.06-2.86 0-5.29-1.93-6.16-4.53H2.18v2.84C3.99 20.53 7.7 23 12 23z" fill="#34A853"/>
                        <path d="M5.84 14.09c-.22-.66-.35-1.36-.35-2.09s.13-1.43.35-2.09V7.07H2.18C1.43 8.55 1 10.22 1 12s.43 3.45 1.18 4.93l2.85-2.22.81-.62z" fill="#FBBC05"/>
                        <path d="M12 5.38c1.62 0 3.06.56 4.21 1.64l3.15-3.15C17.45 2.09 14.97 1 12 1 7.7 1 3.99 3.47 2.18 7.07l3.66 2.84c.87-2.6 3.3-4.53 6.16-4.53z" fill="#EA4335"/>
                    </svg>
                    Sign in with Google
                </button>
            </div>

            <!-- Signed in state -->
            <div id="auth-signed-in" class="auth-state hidden">
                <div class="auth-user-info">
                    <img id="auth-user-photo" class="auth-user-photo" src="" alt="User photo">
                    <div class="auth-user-details">
                        <span id="auth-user-name" class="auth-user-name"></span>
                        <div class="auth-sync-status">
                            <span id="sync-indicator" class="sync-indicator" title="Synced">
                                <svg width="14" height="14" viewBox="0 0 24 24" fill="none" stroke="currentColor" stroke-width="2">
                                    <polyline points="20 6 9 17 4 12"></polyline>
                                </svg>
                                Synced
                            </span>
                        </div>
                    </div>
                </div>
                <button id="sign-out-btn" class="btn btn--outline btn--sm">Sign out</button>
            </div>
        </div>
    </div>

    <div class="container">
        <!-- Landing Section -->
        <div id="landing-section" class="section landing-section">
            <div class="landing-content">
                <div class="landing-decorative-top">
                    <svg class="decorative-branch" viewBox="0 0 200 100" xmlns="http://www.w3.org/2000/svg">
                        <path d="M10,50 Q30,30 50,50 T90,50" stroke="currentColor" fill="none" stroke-width="2" stroke-linecap="round"/>
                        <circle cx="25" cy="38" r="3" fill="currentColor" opacity="0.6"/>
                        <circle cx="45" cy="62" r="2.5" fill="currentColor" opacity="0.5"/>
                        <circle cx="70" cy="38" r="3.5" fill="currentColor" opacity="0.6"/>
                    </svg>
                </div>

                <div class="landing-hero">
                    <h1 class="landing-title">Welcome to Your Study Space</h1>
                    <p class="landing-subtitle">A gentle place to practice, learn, and grow</p>
                </div>

                <div class="landing-features">
                    <div class="feature-card">
                        <div class="feature-icon">
                            <svg viewBox="0 0 24 24" fill="none" stroke="currentColor" stroke-width="2">
                                <path d="M12 2L2 7l10 5 10-5-10-5z"/>
                                <path d="M2 17l10 5 10-5"/>
                                <path d="M2 12l10 5 10-5"/>
                            </svg>
                        </div>
                        <h3>Practice at Your Pace</h3>
                        <p>Take your time with custom tests designed to support your learning journey</p>
                    </div>

                    <div class="feature-card">
                        <div class="feature-icon">
                            <svg viewBox="0 0 24 24" fill="none" stroke="currentColor" stroke-width="2">
                                <path d="M20 21v-2a4 4 0 0 0-4-4H8a4 4 0 0 0-4 4v2"/>
                                <circle cx="12" cy="7" r="4"/>
                            </svg>
                        </div>
                        <h3>Your Personal Library</h3>
                        <p>Save and organize your tests in one cozy place, accessible anytime</p>
                    </div>

                    <div class="feature-card">
                        <div class="feature-icon">
                            <svg viewBox="0 0 24 24" fill="none" stroke="currentColor" stroke-width="2">
                                <circle cx="12" cy="12" r="10"/>
                                <polyline points="12 6 12 12 16 14"/>
                            </svg>
                        </div>
                        <h3>Mindful Focus Timer</h3>
                        <p>Study sessions paired with gentle breaks to keep you refreshed</p>
                    </div>
                </div>

                <div class="landing-cta">
                    <button id="get-started-btn" class="btn btn--primary btn--large landing-btn">Begin Your Study Session</button>
                    <p class="landing-hint">No account needed to start. Sign in anytime to save your progress.</p>
                </div>

                <div class="landing-decorative-bottom">
                    <svg class="decorative-dots" viewBox="0 0 100 20" xmlns="http://www.w3.org/2000/svg">
                        <circle cx="10" cy="10" r="2" fill="currentColor" opacity="0.3"/>
                        <circle cx="30" cy="10" r="2" fill="currentColor" opacity="0.4"/>
                        <circle cx="50" cy="10" r="2" fill="currentColor" opacity="0.5"/>
                        <circle cx="70" cy="10" r="2" fill="currentColor" opacity="0.4"/>
                        <circle cx="90" cy="10" r="2" fill="currentColor" opacity="0.3"/>
                    </svg>
                </div>
            </div>
        </div>

        <!-- JSON Input Section -->
        <div id="json-input-section" class="section hidden">
            <div class="card">
                <div class="card__body">
                    <div style="display: flex; justify-content: space-between; align-items: flex-start; margin-bottom: var(--space-12);">
                        <div>
                            <h1 style="margin-bottom: var(--space-8);">Test Simulator</h1>
                            <p class="text-secondary">Paste your test JSON data below to load a test</p>
                        </div>
                        <button id="back-to-landing-btn" class="btn btn--outline btn--sm" style="flex-shrink: 0;">Back to Welcome</button>
                    </div>

                    <!-- Timer Settings -->
                    <div class="timer-settings-container">
                        <div class="form-group">
                            <label class="checkbox-label">
                                <input type="checkbox" id="timer-toggle">
                                <span>Enable timer</span>
                            </label>
                        </div>
                        <div id="timer-settings" class="hidden">
                            <div class="form-group">
                                <label for="timer-duration" class="form-label">Duration (minutes)</label>
                                <input
                                    type="number"
                                    id="timer-duration"
                                    class="form-control"
                                    value="30"
                                    min="1"
                                    max="180"
                                    aria-label="Test duration in minutes"
                                >
                            </div>
                        </div>
                    </div>

                    <!-- Shuffle Settings -->
                    <div class="shuffle-settings-container">
                        <div class="form-group">
                            <label class="checkbox-label">
                                <input type="checkbox" id="shuffle-toggle">
                                <span>🔀 Smart Shuffle</span>
                            </label>
                        </div>
                        <div id="shuffle-settings" class="hidden">
                            <div class="form-group">
                                <label for="shuffle-mode" class="form-label">Shuffle Mode</label>
                                <select id="shuffle-mode" class="form-control" aria-label="Select shuffle mode">
                                    <option value="both">Shuffle Questions & Options</option>
                                    <option value="questions">Shuffle Questions Only</option>
                                    <option value="options">Shuffle Options Only</option>
                                    <option value="smart">Smart Shuffle (maintain difficulty curve)</option>
                                </select>
                            </div>
                            <div class="form-group">
                                <label class="checkbox-label">
                                    <input type="checkbox" id="shuffle-seed">
                                    <span>Use reproducible shuffle (same order each time)</span>
                                </label>
                            </div>
                            <div id="shuffle-seed-input" class="form-group hidden">
                                <label for="shuffle-seed-value" class="form-label">Shuffle Seed (optional)</label>
                                <input
                                    type="number"
                                    id="shuffle-seed-value"
                                    class="form-control"
                                    placeholder="Leave empty for random seed"
                                    aria-label="Shuffle seed value"
                                >
                            </div>
                        </div>
                    </div>

                    <div class="form-group">
                        <label for="json-input" class="form-label">Test JSON Data</label>
                        <textarea
                            id="json-input"
                            class="form-control"
                            rows="10"
                            aria-label="Test JSON data input"
                            placeholder='Paste your test JSON here...

Example format:
{
  "title": "Sample Test",
  "questions": [
    {
      "id": 1,
      "type": "mcq",
      "question": "Question text",
      "options": ["A", "B", "C", "D"],
      "correct": 1
    }
  ]
}'></textarea>
                    </div>

                    <div id="error-message" class="error-message hidden" aria-live="assertive"></div>

                    <div class="button-group">
                        <button id="load-test-btn" class="btn btn--primary">Load Test</button>
                        <button id="load-sample-btn" class="btn btn--outline">Load Sample Test</button>
                    </div>

                    <div class="button-group" style="margin-top: var(--space-12);">
                        <button id="open-test-builder-btn" class="btn btn--primary">
                            <svg viewBox="0 0 24 24" fill="none" stroke="currentColor" stroke-width="2" stroke-linecap="round" stroke-linejoin="round">
                                <path d="M11 4H4a2 2 0 0 0-2 2v14a2 2 0 0 0 2 2h14a2 2 0 0 0 2-2v-7"></path>
                                <path d="M18.5 2.5a2.121 2.121 0 0 1 3 3L12 15l-4 1 1-4 9.5-9.5z"></path>
                            </svg>
                            Build a Test
                        </button>
                        <button id="open-library-btn" class="btn btn--secondary">
                            <svg viewBox="0 0 24 24" fill="none" stroke="currentColor" stroke-width="2" stroke-linecap="round" stroke-linejoin="round">
                                <path d="M4 19.5A2.5 2.5 0 0 1 6.5 17H20"></path>
                                <path d="M6.5 2H20v20H6.5A2.5 2.5 0 0 1 4 19.5v-15A2.5 2.5 0 0 1 6.5 2z"></path>
                            </svg>
                            My Saved Tests
                        </button>
                        <button id="open-pomodoro-btn" class="btn btn--secondary">
                            <svg viewBox="0 0 24 24" fill="none" stroke="currentColor" stroke-width="2" stroke-linecap="round" stroke-linejoin="round">
                                <circle cx="12" cy="12" r="10"></circle>
                                <polyline points="12 6 12 12 16 14"></polyline>
                            </svg>
                            Focus Timer
                        </button>
                    </div>
                </div>
            </div>
        </div>

        <!-- Visual Test Builder Section -->
        <div id="test-builder-section" class="section hidden">
            <div class="library-header">
                <h1>Test Builder</h1>
                <div style="display: flex; gap: var(--space-12);">
                    <button id="test-builder-preview-btn" class="btn btn--outline">
                        <svg viewBox="0 0 24 24" fill="none" stroke="currentColor" stroke-width="2" stroke-linecap="round" stroke-linejoin="round">
                            <path d="M1 12s4-8 11-8 11 8 11 8-4 8-11 8-11-8-11-8z"></path>
                            <circle cx="12" cy="12" r="3"></circle>
                        </svg>
                        Preview
                    </button>
                    <button id="test-builder-export-btn" class="btn btn--primary">
                        <svg viewBox="0 0 24 24" fill="none" stroke="currentColor" stroke-width="2" stroke-linecap="round" stroke-linejoin="round">
                            <path d="M21 15v4a2 2 0 0 1-2 2H5a2 2 0 0 1-2-2v-4"></path>
                            <polyline points="7 10 12 15 17 10"></polyline>
                            <line x1="12" y1="15" x2="12" y2="3"></line>
                        </svg>
                        Export JSON
                    </button>
                    <button id="close-test-builder-btn" class="btn btn--outline">
                        <svg viewBox="0 0 24 24" fill="none" stroke="currentColor" stroke-width="2" stroke-linecap="round" stroke-linejoin="round">
                            <polyline points="15 18 9 12 15 6"></polyline>
                        </svg>
                        Back
                    </button>
                </div>
            </div>

            <!-- Test Builder Container -->
            <div class="test-builder-container">
                <!-- Left Sidebar: Test Metadata & Question List -->
                <div class="test-builder-sidebar">
                    <!-- Test Metadata -->
                    <div class="card" style="margin-bottom: var(--space-16);">
                        <div class="card__body">
                            <h3 style="margin-bottom: var(--space-16);">Test Details</h3>
                            <div class="form-group">
                                <label for="builder-test-title" class="form-label">Test Title *</label>
                                <input
                                    type="text"
                                    id="builder-test-title"
                                    class="form-control"
                                    placeholder="e.g., Biology Chapter 5 Quiz"
                                    required
                                >
                            </div>
                            <div class="form-group">
                                <label for="builder-test-course" class="form-label">Course</label>
                                <input
                                    type="text"
                                    id="builder-test-course"
                                    class="form-control"
                                    placeholder="e.g., Biology 101"
                                >
                            </div>
                            <div class="form-group" style="margin-bottom: 0;">
                                <label for="builder-test-topic" class="form-label">Topic</label>
                                <input
                                    type="text"
                                    id="builder-test-topic"
                                    class="form-control"
                                    placeholder="e.g., Cell Structure"
                                >
                            </div>
                        </div>
                    </div>

                    <!-- Question List -->
                    <div class="card">
                        <div class="card__body">
                            <div style="display: flex; justify-content: space-between; align-items: center; margin-bottom: var(--space-16);">
                                <h3 style="margin: 0;">Questions</h3>
                                <span class="badge" id="builder-question-count">0</span>
                            </div>

                            <div id="builder-question-list" class="builder-question-list">
                                <div class="empty-state">
                                    <svg viewBox="0 0 24 24" fill="none" stroke="currentColor" stroke-width="2" stroke-linecap="round" stroke-linejoin="round" style="width: 48px; height: 48px; color: var(--color-text-secondary); margin-bottom: var(--space-12);">
                                        <circle cx="12" cy="12" r="10"></circle>
                                        <line x1="12" y1="8" x2="12" y2="12"></line>
                                        <line x1="12" y1="16" x2="12.01" y2="16"></line>
                                    </svg>
                                    <p>No questions yet</p>
                                    <p style="font-size: var(--font-size-sm); color: var(--color-text-secondary);">Click "Add Question" to start building your test</p>
                                </div>
                            </div>

                            <button id="builder-add-question-btn" class="btn btn--primary btn--full-width" style="margin-top: var(--space-16);">
                                <svg viewBox="0 0 24 24" fill="none" stroke="currentColor" stroke-width="2" stroke-linecap="round" stroke-linejoin="round">
                                    <line x1="12" y1="5" x2="12" y2="19"></line>
                                    <line x1="5" y1="12" x2="19" y2="12"></line>
                                </svg>
                                Add Question
                            </button>
                        </div>
                    </div>
                </div>

                <!-- Right Panel: Question Editor -->
                <div class="test-builder-editor">
                    <div class="card">
                        <div class="card__body">
                            <div id="builder-editor-empty" class="empty-state">
                                <svg viewBox="0 0 24 24" fill="none" stroke="currentColor" stroke-width="2" stroke-linecap="round" stroke-linejoin="round" style="width: 64px; height: 64px; color: var(--color-text-secondary); margin-bottom: var(--space-16);">
                                    <path d="M11 4H4a2 2 0 0 0-2 2v14a2 2 0 0 0 2 2h14a2 2 0 0 0 2-2v-7"></path>
                                    <path d="M18.5 2.5a2.121 2.121 0 0 1 3 3L12 15l-4 1 1-4 9.5-9.5z"></path>
                                </svg>
                                <h3 style="margin-bottom: var(--space-8);">Ready to Build</h3>
                                <p style="color: var(--color-text-secondary); max-width: 400px; text-align: center;">
                                    Add a question to get started, or import an existing test to edit
                                </p>
                            </div>

                            <div id="builder-editor-form" class="hidden">
                                <!-- Question Type Selector -->
                                <div class="form-group">
                                    <label for="builder-question-type" class="form-label">Question Type *</label>
                                    <select id="builder-question-type" class="form-control">
                                        <option value="mcq">Multiple Choice (Single Answer)</option>
                                        <option value="multi-select">Multiple Choice (Multi-Select)</option>
                                        <option value="matching">Matching</option>
                                    </select>
                                </div>

                                <!-- Question Text -->
                                <div class="form-group">
                                    <label for="builder-question-text" class="form-label">Question *</label>
                                    <textarea
                                        id="builder-question-text"
                                        class="form-control"
                                        rows="3"
                                        placeholder="Enter your question here..."
                                        required
                                    ></textarea>
                                </div>

                                <!-- MCQ / Multi-Select Options -->
                                <div id="builder-mcq-options-container">
                                    <div style="display: flex; justify-content: space-between; align-items: center; margin-bottom: var(--space-12);">
                                        <label class="form-label" style="margin-bottom: 0;">Answer Options *</label>
                                        <button id="builder-add-option-btn" class="btn btn--sm btn--outline">
                                            <svg viewBox="0 0 24 24" fill="none" stroke="currentColor" stroke-width="2" stroke-linecap="round" stroke-linejoin="round">
                                                <line x1="12" y1="5" x2="12" y2="19"></line>
                                                <line x1="5" y1="12" x2="19" y2="12"></line>
                                            </svg>
                                            Add Option
                                        </button>
                                    </div>
                                    <div id="builder-options-list"></div>
                                </div>

                                <!-- Matching Options -->
                                <div id="builder-matching-options-container" class="hidden">
                                    <div class="form-group">
                                        <div style="display: flex; justify-content: space-between; align-items: center; margin-bottom: var(--space-12);">
                                            <label class="form-label" style="margin-bottom: 0;">Matching Pairs *</label>
                                            <button id="builder-add-matching-pair-btn" class="btn btn--sm btn--outline">
                                                <svg viewBox="0 0 24 24" fill="none" stroke="currentColor" stroke-width="2" stroke-linecap="round" stroke-linejoin="round">
                                                    <line x1="12" y1="5" x2="12" y2="19"></line>
                                                    <line x1="5" y1="12" x2="19" y2="12"></line>
                                                </svg>
                                                Add Pair
                                            </button>
                                        </div>
                                        <div id="builder-matching-pairs-list"></div>
                                    </div>
                                </div>

                                <!-- Action Buttons -->
                                <div style="display: flex; gap: var(--space-12); margin-top: var(--space-24); padding-top: var(--space-24); border-top: 1.5px solid var(--color-border);">
                                    <button id="builder-save-question-btn" class="btn btn--primary">
                                        <svg viewBox="0 0 24 24" fill="none" stroke="currentColor" stroke-width="2" stroke-linecap="round" stroke-linejoin="round">
                                            <polyline points="20 6 9 17 4 12"></polyline>
                                        </svg>
                                        Save Question
                                    </button>
                                    <button id="builder-cancel-question-btn" class="btn btn--outline">Cancel</button>
                                    <button id="builder-delete-question-btn" class="btn btn--outline hidden" style="margin-left: auto; color: var(--color-error); border-color: var(--color-error);">
                                        <svg viewBox="0 0 24 24" fill="none" stroke="currentColor" stroke-width="2" stroke-linecap="round" stroke-linejoin="round">
                                            <polyline points="3 6 5 6 21 6"></polyline>
                                            <path d="M19 6v14a2 2 0 0 1-2 2H7a2 2 0 0 1-2-2V6m3 0V4a2 2 0 0 1 2-2h4a2 2 0 0 1 2 2v2"></path>
                                        </svg>
                                        Delete
                                    </button>
                                </div>
                            </div>
                        </div>
                    </div>
                    <div class="button-group" style="margin-top: var(--space-12);">
                        <button id="open-notes-btn" class="btn btn--secondary">📝 Notes</button>
                        <button id="open-whiteboard-btn" class="btn btn--secondary">🎨 Whiteboard</button>
                    </div>
                    <div class="button-group" style="margin-top: var(--space-12);">
                        <button id="open-flashcards-btn" class="btn btn--secondary">🃏 Flashcards</button>
                        <button id="open-planner-btn" class="btn btn--secondary">📅 Study Planner</button>
                    </div>
                    <div class="button-group" style="margin-top: var(--space-12);">
                        <button id="open-habits-btn" class="btn btn--secondary">✅ Habit Tracker</button>
                    </div>
                </div>
            </div>
        </div>

        <!-- Test Library Section -->
        <div id="test-library-section" class="section hidden">
            <div class="library-header">
                <h1>My Test Library</h1>
<<<<<<< HEAD
                <button id="close-library-btn" class="btn btn--outline">
                    <svg viewBox="0 0 24 24" fill="none" stroke="currentColor" stroke-width="2" stroke-linecap="round" stroke-linejoin="round">
                        <polyline points="15 18 9 12 15 6"></polyline>
                    </svg>
                    Back
                </button>
=======
                <div class="library-header-actions">
                    <button id="view-insights-btn" class="btn btn--secondary">📊 View Insights</button>
                    <button id="close-library-btn" class="btn btn--outline">← Back</button>
                </div>
>>>>>>> 79dce373
            </div>

            <!-- Sync Status Banner -->
            <div id="library-sync-status" class="sync-status-banner hidden">
                <svg width="16" height="16" viewBox="0 0 24 24" fill="none" stroke="currentColor" stroke-width="2">
                    <circle cx="12" cy="12" r="10"></circle>
                    <line x1="12" y1="8" x2="12" y2="12"></line>
                    <line x1="12" y1="16" x2="12.01" y2="16"></line>
                </svg>
                <span id="library-sync-message">Tests are saved locally only. Sign in to sync across devices.</span>
            </div>

            <div class="library-controls">
                <input
                    type="text"
                    id="library-search"
                    class="form-control library-search"
                    placeholder="Search tests..."
                    aria-label="Search tests"
                >
                <div class="library-filters">
                    <select id="library-course-filter" class="form-control" aria-label="Filter by course">
                        <option value="">All Courses</option>
                    </select>
                    <select id="library-topic-filter" class="form-control" aria-label="Filter by topic">
                        <option value="">All Topics</option>
                    </select>
                </div>
            </div>

            <div id="test-library-grid" class="test-library-grid">
                <!-- Test cards will be inserted here -->
            </div>
        </div>

        <!-- Pomodoro Timer Section -->
        <div id="pomodoro-section" class="section hidden">
            <div class="library-header">
                <h1>Focus Timer</h1>
                <button id="close-pomodoro-btn" class="btn btn--outline">
                    <svg viewBox="0 0 24 24" fill="none" stroke="currentColor" stroke-width="2" stroke-linecap="round" stroke-linejoin="round">
                        <polyline points="15 18 9 12 15 6"></polyline>
                    </svg>
                    Back
                </button>
            </div>

            <div class="pomodoro-container">
                <!-- Timer Display -->
                <div class="pomodoro-timer-card">
                    <div class="pomodoro-mode-indicator">
                        <span id="pomodoro-mode-text">Work Session</span>
                        <span id="pomodoro-session-count">Session 1 of 4</span>
                    </div>

                    <!-- Circular Timer -->
                    <div class="pomodoro-timer-circle">
                        <svg class="pomodoro-progress-ring" viewBox="0 0 280 280" width="100%" height="100%">
                            <circle
                                class="pomodoro-progress-ring-bg"
                                stroke="var(--color-border)"
                                stroke-width="12"
                                fill="transparent"
                                r="130"
                                cx="140"
                                cy="140"
                            />
                            <circle
                                id="pomodoro-progress-ring-fill"
                                class="pomodoro-progress-ring-fill"
                                stroke="var(--color-primary)"
                                stroke-width="12"
                                fill="transparent"
                                r="130"
                                cx="140"
                                cy="140"
                                stroke-dasharray="816.814 816.814"
                                stroke-dashoffset="0"
                                transform="rotate(-90 140 140)"
                            />
                        </svg>
                        <div class="pomodoro-timer-text">
                            <div id="pomodoro-time-display" class="pomodoro-time-display">25:00</div>
                            <div id="pomodoro-current-task" class="pomodoro-current-task">No task selected</div>
                        </div>
                    </div>

                    <!-- Timer Controls -->
                    <div class="pomodoro-controls">
                        <button id="pomodoro-start-btn" class="btn btn--primary btn--large">
                            <svg width="20" height="20" viewBox="0 0 24 24" fill="currentColor">
                                <path d="M8 5v14l11-7z"/>
                            </svg>
                            Start
                        </button>
                        <button id="pomodoro-pause-btn" class="btn btn--outline btn--large hidden">
                            <svg width="20" height="20" viewBox="0 0 24 24" fill="currentColor">
                                <path d="M6 4h4v16H6V4zm8 0h4v16h-4V4z"/>
                            </svg>
                            Pause
                        </button>
                        <button id="pomodoro-reset-btn" class="btn btn--outline">Reset</button>
                        <button id="pomodoro-skip-btn" class="btn btn--outline">Skip</button>
                    </div>
                </div>

                <!-- Sidebar with Tasks and Settings -->
                <div class="pomodoro-sidebar">
                    <!-- Quick Tasks -->
                    <div class="pomodoro-panel">
                        <h3>Today's Tasks</h3>
                        <div id="pomodoro-task-list" class="pomodoro-task-list">
                            <!-- Tasks will be inserted here -->
                        </div>
                        <button id="pomodoro-add-task-btn" class="btn btn--outline btn--sm" style="width: 100%;">+ Add Task</button>
                    </div>

                    <!-- Quick Stats -->
                    <div class="pomodoro-panel">
                        <h3>Today's Progress</h3>
                        <div class="pomodoro-stats">
                            <div class="pomodoro-stat-item">
                                <span class="pomodoro-stat-value" id="pomodoro-today-sessions">0</span>
                                <span class="pomodoro-stat-label">Sessions</span>
                            </div>
                            <div class="pomodoro-stat-item">
                                <span class="pomodoro-stat-value" id="pomodoro-today-time">0m</span>
                                <span class="pomodoro-stat-label">Focus Time</span>
                            </div>
                        </div>
                        <button id="pomodoro-view-analytics-btn" class="btn btn--outline btn--sm" style="width: 100%; margin-top: var(--space-12);">
                            View Analytics
                        </button>
                    </div>

                    <!-- Settings -->
                    <div class="pomodoro-panel">
                        <h3>Settings</h3>
                        <div class="form-group">
                            <label class="form-label">Work Duration (min)</label>
                            <input type="number" id="pomodoro-work-duration" class="form-control" value="25" min="1" max="60">
                        </div>
                        <div class="form-group">
                            <label class="form-label">Break Duration (min)</label>
                            <input type="number" id="pomodoro-break-duration" class="form-control" value="5" min="1" max="30">
                        </div>
                        <div class="form-group">
                            <label class="form-label">Long Break (min)</label>
                            <input type="number" id="pomodoro-long-break-duration" class="form-control" value="15" min="1" max="60">
                        </div>
                        <div class="form-group">
                            <label class="form-checkbox">
                                <input type="checkbox" id="pomodoro-auto-start-breaks" checked>
                                <span>Auto-start breaks</span>
                            </label>
                        </div>
                        <div class="form-group">
                            <label class="form-checkbox">
                                <input type="checkbox" id="pomodoro-auto-start-pomodoros">
                                <span>Auto-start work sessions</span>
                            </label>
                        </div>
                        <div class="form-group">
                            <label class="form-checkbox">
                                <input type="checkbox" id="pomodoro-notifications" checked>
                                <span>Enable notifications</span>
                            </label>
                        </div>
                    </div>
                </div>
            </div>
        </div>

        <!-- Pomodoro Add Task Modal -->
        <div id="pomodoro-task-modal" class="modal hidden">
            <div class="modal-content">
                <div class="modal-header">
                    <h3>Add Study Task</h3>
                </div>
                <div class="modal-body">
                    <div class="form-group">
                        <label class="form-label">Task Name</label>
                        <input type="text" id="pomodoro-task-name" class="form-control" placeholder="e.g., Study for CS101 Midterm">
                    </div>
                    <div class="form-group">
                        <label class="form-label">Estimated Pomodoros</label>
                        <input type="number" id="pomodoro-task-estimate" class="form-control" value="4" min="1" max="20">
                    </div>
                    <div class="form-group">
                        <label class="form-label">Course (optional)</label>
                        <input type="text" id="pomodoro-task-course" class="form-control" placeholder="e.g., CS101">
                    </div>
                    <div class="button-group">
                        <button id="pomodoro-save-task-btn" class="btn btn--primary">Add Task</button>
                        <button id="pomodoro-cancel-task-btn" class="btn btn--outline">Cancel</button>
                    </div>
                </div>
            </div>
        </div>

        <!-- Notes Section -->
        <div id="notes-section" class="section hidden">
            <div class="library-header">
                <h1>📝 My Notes</h1>
                <div class="library-header-actions">
                    <button id="create-note-btn" class="btn btn--primary">+ New Note</button>
                    <button id="close-notes-btn" class="btn btn--outline">← Back</button>
                </div>
            </div>

            <!-- Notes Filter -->
            <div class="library-filters">
                <input type="text" id="notes-search" class="form-control" placeholder="🔍 Search notes...">
                <select id="notes-course-filter" class="form-control">
                    <option value="">All Courses</option>
                </select>
            </div>

            <!-- Notes Grid -->
            <div id="notes-grid" class="notes-grid">
                <!-- Notes will be inserted here -->
            </div>

            <!-- Empty State -->
            <div id="notes-empty-state" class="empty-state hidden">
                <svg width="80" height="80" viewBox="0 0 24 24" fill="none" stroke="currentColor" stroke-width="2">
                    <path d="M14 2H6a2 2 0 0 0-2 2v16a2 2 0 0 0 2 2h12a2 2 0 0 0 2-2V8z"></path>
                    <polyline points="14 2 14 8 20 8"></polyline>
                    <line x1="16" y1="13" x2="8" y2="13"></line>
                    <line x1="16" y1="17" x2="8" y2="17"></line>
                    <polyline points="10 9 9 9 8 9"></polyline>
                </svg>
                <h3>No Notes Yet</h3>
                <p>Create your first note to get started!</p>
                <button class="btn btn--primary" onclick="document.getElementById('create-note-btn').click()">Create Note</button>
            </div>
        </div>

        <!-- Note Editor Modal -->
        <div id="note-editor-modal" class="modal hidden">
            <div class="modal-content modal-content--large">
                <div class="modal-header">
                    <h3 id="note-editor-title">New Note</h3>
                    <button id="close-note-editor-btn" class="close-btn">&times;</button>
                </div>
                <div class="modal-body">
                    <div class="note-editor-form">
                        <div class="form-group">
                            <label for="note-title-input" class="form-label">Title *</label>
                            <input type="text" id="note-title-input" class="form-control" placeholder="Note title" required>
                        </div>

                        <div class="form-group">
                            <label for="note-course-input" class="form-label">Course</label>
                            <input type="text" id="note-course-input" class="form-control" placeholder="e.g., Biology 101, Computer Science">
                        </div>

                        <div class="form-group">
                            <label for="note-tags-input" class="form-label">Tags (comma-separated)</label>
                            <input type="text" id="note-tags-input" class="form-control" placeholder="e.g., important, chapter-5, exam">
                        </div>

                        <div class="form-group">
                            <label for="note-content-input" class="form-label">Content *</label>
                            <textarea id="note-content-input" class="form-control" rows="12" placeholder="Write your notes here..." required></textarea>
                        </div>

                        <div class="button-group">
                            <button id="save-note-btn" class="btn btn--primary">Save Note</button>
                            <button id="cancel-note-btn" class="btn btn--outline">Cancel</button>
                        </div>
                    </div>
                </div>
            </div>
        </div>

        <!-- Whiteboard Section -->
        <div id="whiteboard-section" class="section hidden">
            <div class="library-header">
                <h1>🎨 Whiteboard</h1>
                <div class="library-header-actions">
                    <button id="save-whiteboard-btn" class="btn btn--primary">💾 Save</button>
                    <button id="clear-whiteboard-btn" class="btn btn--outline">🗑️ Clear</button>
                    <button id="close-whiteboard-btn" class="btn btn--outline">← Back</button>
                </div>
            </div>

            <!-- Whiteboard Controls -->
            <div class="whiteboard-controls">
                <div class="whiteboard-tools">
                    <button class="tool-btn active" data-tool="pen" title="Pen">
                        <svg width="20" height="20" viewBox="0 0 24 24" fill="none" stroke="currentColor" stroke-width="2">
                            <path d="M12 19l7-7 3 3-7 7-3-3z"></path>
                            <path d="M18 13l-1.5-7.5L2 2l3.5 14.5L13 18l5-5z"></path>
                            <path d="M2 2l7.586 7.586"></path>
                            <circle cx="11" cy="11" r="2"></circle>
                        </svg>
                    </button>
                    <button class="tool-btn" data-tool="eraser" title="Eraser">
                        <svg width="20" height="20" viewBox="0 0 24 24" fill="none" stroke="currentColor" stroke-width="2">
                            <path d="M20 20H7L3 16c-1-1-1-2.5 0-3.5L10 5.5c1-1 2.5-1 3.5 0l7 7c1 1 1 2.5 0 3.5L16 20"></path>
                            <path d="M7 20H3.5"></path>
                        </svg>
                    </button>
                </div>

                <div class="whiteboard-color-picker">
                    <label>Color:</label>
                    <button class="color-btn active" data-color="#000000" style="background: #000000"></button>
                    <button class="color-btn" data-color="#FF0000" style="background: #FF0000"></button>
                    <button class="color-btn" data-color="#00FF00" style="background: #00FF00"></button>
                    <button class="color-btn" data-color="#0000FF" style="background: #0000FF"></button>
                    <button class="color-btn" data-color="#FFFF00" style="background: #FFFF00"></button>
                    <button class="color-btn" data-color="#FF00FF" style="background: #FF00FF"></button>
                    <button class="color-btn" data-color="#00FFFF" style="background: #00FFFF"></button>
                </div>

                <div class="whiteboard-size-control">
                    <label>Size:</label>
                    <input type="range" id="brush-size" min="1" max="20" value="3">
                    <span id="brush-size-label">3px</span>
                </div>

                <button id="download-whiteboard-btn" class="btn btn--sm btn--outline">📥 Download PNG</button>
            </div>

            <!-- Canvas -->
            <div class="whiteboard-canvas-container">
                <canvas id="whiteboard-canvas"></canvas>
            </div>
        </div>

        <!-- Pomodoro Analytics Modal -->
        <div id="pomodoro-analytics-modal" class="modal hidden">
            <div class="modal-content modal-content--large">
                <div class="modal-header">
                    <h3>Focus Analytics</h3>
                    <button id="close-analytics-modal-btn" class="close-btn">&times;</button>
                </div>
                <div class="modal-body">
                    <div class="analytics-summary">
                        <div class="analytics-card">
                            <h4>This Week</h4>
                            <div class="analytics-stat">
                                <span class="analytics-stat-value" id="analytics-week-sessions">0</span>
                                <span class="analytics-stat-label">Sessions</span>
                            </div>
                            <div class="analytics-stat">
                                <span class="analytics-stat-value" id="analytics-week-time">0h 0m</span>
                                <span class="analytics-stat-label">Focus Time</span>
                            </div>
                        </div>
                        <div class="analytics-card">
                            <h4>This Month</h4>
                            <div class="analytics-stat">
                                <span class="analytics-stat-value" id="analytics-month-sessions">0</span>
                                <span class="analytics-stat-label">Sessions</span>
                            </div>
                            <div class="analytics-stat">
                                <span class="analytics-stat-value" id="analytics-month-time">0h 0m</span>
                                <span class="analytics-stat-label">Focus Time</span>
                            </div>
                        </div>
                        <div class="analytics-card">
                            <h4>All Time</h4>
                            <div class="analytics-stat">
                                <span class="analytics-stat-value" id="analytics-total-sessions">0</span>
                                <span class="analytics-stat-label">Sessions</span>
                            </div>
                            <div class="analytics-stat">
                                <span class="analytics-stat-value" id="analytics-total-time">0h 0m</span>
                                <span class="analytics-stat-label">Focus Time</span>
                            </div>
                        </div>
                    </div>

                    <div class="analytics-section">
                        <h4>Recent Sessions</h4>
                        <div id="analytics-recent-sessions" class="analytics-session-list">
                            <!-- Recent sessions will be inserted here -->
                        </div>
                    </div>

                    <div class="analytics-section">
                        <h4>Task Breakdown</h4>
                        <div id="analytics-task-breakdown" class="analytics-task-list">
                            <!-- Task breakdown will be inserted here -->
                        </div>
                    </div>
                </div>
            </div>
        </div>

        <!-- Flashcards Section -->
        <div id="flashcards-section" class="section hidden">
            <div class="section-header">
                <h1>Flashcards</h1>
                <button id="close-flashcards-btn" class="btn btn--outline">← Back</button>
            </div>

            <!-- Decks Grid View -->
            <div class="decks-view">
                <div class="decks-header">
                    <input
                        type="text"
                        id="deck-search"
                        class="form-control"
                        placeholder="🔍 Search decks..."
                        aria-label="Search decks"
                    >
                    <button id="create-deck-btn" class="btn btn--primary">+ Create Deck</button>
                </div>

                <div id="decks-grid" class="decks-grid">
                    <!-- Deck cards will be inserted here -->
                </div>

                <div id="decks-empty-state" class="empty-state hidden">
                    <p>No flashcard decks yet.</p>
                    <p>Create your first deck to start studying with spaced repetition!</p>
                </div>
            </div>

            <!-- Card Manager View -->
            <div id="card-manager-view" class="card-manager-view hidden">
                <div class="card-manager-header">
                    <button id="back-to-decks-btn" class="btn btn--outline">← Back to Decks</button>
                    <h2 id="current-deck-title">Deck Name</h2>
                    <div class="card-manager-actions">
                        <button id="add-card-btn" class="btn btn--secondary">+ Add Card</button>
                        <button id="start-study-btn" class="btn btn--primary">Study Now</button>
                    </div>
                </div>

                <div id="cards-list-container" class="cards-list-container">
                    <!-- Cards will be inserted here -->
                </div>
            </div>

            <!-- Study Session View -->
            <div id="study-session-view" class="study-session-view hidden">
                <div class="study-header">
                    <button id="exit-study-btn" class="btn btn--outline">← Exit Study</button>
                    <div class="study-progress-info">
                        <progress id="study-progress" value="0" max="100"></progress>
                        <span id="study-progress-text">Card 1 of 10</span>
                    </div>
                </div>

                <div class="flashcard-container">
                    <div id="flashcard" class="flashcard">
                        <div id="flashcard-inner" class="flashcard-inner">
                            <div class="flashcard-front">
                                <div class="flashcard-label">Question</div>
                                <div id="card-front" class="flashcard-text"></div>
                            </div>
                            <div class="flashcard-back">
                                <div class="flashcard-label">Answer</div>
                                <div id="card-back" class="flashcard-text"></div>
                            </div>
                        </div>
                    </div>

                    <div id="card-hint" class="card-hint hidden"></div>

                    <div class="flashcard-controls">
                        <button id="show-hint-btn" class="btn btn--outline">💡 Show Hint</button>
                        <button id="flip-card-btn" class="btn btn--primary">Flip Card</button>
                    </div>

                    <div id="quality-buttons" class="quality-buttons hidden">
                        <button id="again-btn" class="quality-btn quality-again">
                            <span class="quality-label">Again</span>
                            <span class="quality-desc">&lt; 1 day</span>
                        </button>
                        <button id="hard-btn" class="quality-btn quality-hard">
                            <span class="quality-label">Hard</span>
                            <span class="quality-desc">~3 days</span>
                        </button>
                        <button id="good-btn" class="quality-btn quality-good">
                            <span class="quality-label">Good</span>
                            <span class="quality-desc">~7 days</span>
                        </button>
                        <button id="easy-btn" class="quality-btn quality-easy">
                            <span class="quality-label">Easy</span>
                            <span class="quality-desc">~14 days</span>
                        </button>
                    </div>
                </div>

                <div id="session-stats" class="session-stats hidden">
                    <!-- Session summary will be shown here -->
                </div>
            </div>
        </div>

        <!-- Study Planner Section -->
        <div id="planner-section" class="section hidden">
            <div class="planner-layout">
                <div class="planner-main">
                    <div class="planner-header">
                        <h1>Study Planner</h1>
                        <div class="planner-controls">
                            <div class="view-toggle">
                                <button id="view-toggle-week" class="view-toggle-btn active">Week</button>
                                <button id="view-toggle-month" class="view-toggle-btn">Month</button>
                            </div>
                            <div class="period-navigation">
                                <button id="prev-period-btn" class="btn btn--sm">←</button>
                                <span id="current-period-label">January 2025</span>
                                <button id="next-period-btn" class="btn btn--sm">→</button>
                            </div>
                            <button id="today-btn" class="btn btn--sm btn--primary">Today</button>
                            <button id="close-planner-btn" class="btn btn--outline">← Back</button>
                        </div>
                    </div>

                    <!-- Week View -->
                    <div id="week-view" class="calendar-view">
                        <div id="week-grid" class="week-grid">
                            <!-- Week grid will be rendered here -->
                        </div>
                    </div>

                    <!-- Month View -->
                    <div id="month-view" class="calendar-view hidden">
                        <div id="month-grid" class="month-grid-container">
                            <!-- Month grid will be rendered here -->
                        </div>
                    </div>
                </div>

                <div class="planner-sidebar">
                    <h3>Upcoming Events</h3>
                    <div id="upcoming-events-list" class="upcoming-events-list">
                        <!-- Upcoming events will be listed here -->
                    </div>
                </div>
            </div>
        </div>

        <!-- Habit Tracker Section -->
        <div id="habits-section" class="section hidden">
            <div class="section-header">
                <h1>Habit Tracker</h1>
                <button id="close-habits-btn" class="btn btn--outline">← Back</button>
            </div>

            <!-- Stats Overview -->
            <div class="habits-stats-overview">
                <div class="habit-overview-stat">
                    <span class="habit-overview-value" id="total-habits">0</span>
                    <span class="habit-overview-label">Total Habits</span>
                </div>
                <div class="habit-overview-stat">
                    <span class="habit-overview-value" id="active-streaks">0</span>
                    <span class="habit-overview-label">Active Streaks</span>
                </div>
                <div class="habit-overview-stat">
                    <span class="habit-overview-value" id="completion-rate">0%</span>
                    <span class="habit-overview-label">Avg Rate</span>
                </div>
                <div class="habit-overview-stat">
                    <span class="habit-overview-value" id="longest-streak">0</span>
                    <span class="habit-overview-label">Best Streak</span>
                </div>
            </div>

            <div class="habits-controls">
                <button id="create-habit-btn" class="btn btn--primary">+ Create Habit</button>
            </div>

            <div id="habits-container" class="habits-container">
                <!-- Habit cards will be inserted here -->
            </div>

            <div id="habits-empty-state" class="empty-state hidden">
                <p>No habits tracked yet.</p>
                <p>Create your first habit to start building streaks!</p>
            </div>
        </div>

        <!-- Test Section -->
        <div id="test-section" class="section hidden">
            <div class="test-header">
                <div class="test-header-left">
                    <h2 id="test-title">Test Title</h2>
                    <div class="progress-indicator">
                        <span id="question-counter">Question 1 of 10</span>
                    </div>
                </div>
                <div class="timer-container hidden" aria-live="polite">
                    <span class="timer-label">Time Remaining:</span>
                    <span id="timer-display" class="timer-display">30:00</span>
                </div>
            </div>

            <div class="test-content-grid">
                <!-- Question Overview Panel -->
                <aside class="question-overview-panel" aria-label="Question navigation">
                    <div id="question-overview"></div>
                </aside>

                <!-- Main Question Area -->
                <main class="question-main">
                    <div class="card">
                        <div class="card__body">
                            <div id="question-container" role="main" aria-live="polite">
                                <!-- Question content will be inserted here -->
                            </div>

                            <div class="navigation-buttons">
                                <button
                                    id="prev-btn"
                                    class="btn btn--outline"
                                    disabled
                                    aria-label="Previous question"
                                >
                                    Previous
                                </button>
                                <div class="nav-buttons-right">
                                    <button
                                        id="next-btn"
                                        class="btn btn--primary"
                                        aria-label="Next question"
                                    >
                                        Next
                                    </button>
                                    <button
                                        id="submit-btn"
                                        class="btn btn--primary hidden"
                                        aria-label="Submit test"
                                    >
                                        Submit Test
                                    </button>
                                </div>
                            </div>

                            <div class="keyboard-hints">
                                <p class="hint-text">
                                    <strong>Keyboard shortcuts:</strong>
                                    ← Previous | → Next | Ctrl+Enter Submit
                                </p>
                            </div>
                        </div>
                    </div>
                </main>
            </div>
        </div>

        <!-- Results Section -->
        <div id="results-section" class="section hidden">
            <div class="card">
                <div class="card__body">
                    <h2>Test Results</h2>
                    <div id="score-summary" class="score-summary">
                        <!-- Score will be inserted here -->
                    </div>

                    <div class="export-buttons">
                        <button id="save-test-btn" class="btn btn--primary" aria-label="Save test to library">
                            💾 Save Test
                        </button>
                        <button id="export-pdf-btn" class="btn btn--secondary" aria-label="Export results as PDF">
                            📄 Export as PDF
                        </button>
                        <button id="export-csv-btn" class="btn btn--secondary" aria-label="Export results as CSV">
                            📊 Export as CSV
                        </button>
                    </div>

                    <h3>Review</h3>
                    <div id="results-review" role="region" aria-label="Answer review">
                        <!-- Detailed results will be inserted here -->
                    </div>

                    <div class="button-group">
                        <button id="restart-btn" class="btn btn--primary">Load New Test</button>
                    </div>
                </div>
            </div>
        </div>
    </div>

    <!-- Deck Editor Modal -->
    <div id="deck-editor-modal" class="modal hidden" role="dialog">
        <div class="modal-content">
            <div class="modal-header">
                <h3>Create Deck</h3>
                <button id="close-deck-editor-btn" class="modal-close" aria-label="Close modal">&times;</button>
            </div>
            <div class="modal-body">
                <form id="deck-editor-form" onsubmit="return false;">
                    <div class="form-group">
                        <label for="deck-name-input" class="form-label">Deck Name *</label>
                        <input
                            type="text"
                            id="deck-name-input"
                            class="form-control"
                            placeholder="e.g., Spanish Vocabulary"
                            required
                        >
                    </div>
                    <div class="form-group">
                        <label for="deck-subject-input" class="form-label">Subject</label>
                        <input
                            type="text"
                            id="deck-subject-input"
                            class="form-control"
                            placeholder="e.g., Languages"
                        >
                    </div>
                    <div class="form-group">
                        <label for="deck-description-input" class="form-label">Description</label>
                        <textarea
                            id="deck-description-input"
                            class="form-control"
                            rows="3"
                            placeholder="Brief description of this deck..."
                        ></textarea>
                    </div>
                    <div class="button-group">
                        <button id="save-deck-btn" type="button" class="btn btn--primary">Save Deck</button>
                        <button id="cancel-deck-btn" type="button" class="btn btn--outline">Cancel</button>
                    </div>
                </form>
            </div>
        </div>
    </div>

    <!-- Card Editor Modal -->
    <div id="card-editor-modal" class="modal hidden" role="dialog">
        <div class="modal-content">
            <div class="modal-header">
                <h3>Add Card</h3>
                <button id="close-card-editor-btn" class="modal-close" aria-label="Close modal">&times;</button>
            </div>
            <div class="modal-body">
                <form id="card-editor-form" onsubmit="return false;">
                    <div class="form-group">
                        <label for="card-front-input" class="form-label">Front (Question) *</label>
                        <textarea
                            id="card-front-input"
                            class="form-control"
                            rows="3"
                            placeholder="Enter the question or term..."
                            required
                        ></textarea>
                    </div>
                    <div class="form-group">
                        <label for="card-back-input" class="form-label">Back (Answer) *</label>
                        <textarea
                            id="card-back-input"
                            class="form-control"
                            rows="3"
                            placeholder="Enter the answer or definition..."
                            required
                        ></textarea>
                    </div>
                    <div class="form-group">
                        <label for="card-hint-input" class="form-label">Hint (Optional)</label>
                        <input
                            type="text"
                            id="card-hint-input"
                            class="form-control"
                            placeholder="A helpful hint..."
                        >
                    </div>
                    <div class="button-group">
                        <button id="save-card-btn" type="button" class="btn btn--primary">Save Card</button>
                        <button id="cancel-card-btn" type="button" class="btn btn--outline">Cancel</button>
                    </div>
                </form>
            </div>
        </div>
    </div>

    <!-- Event Editor Modal -->
    <div id="event-editor-modal" class="modal hidden" role="dialog">
        <div class="modal-content">
            <div class="modal-header">
                <h3>Add Event</h3>
                <button id="close-event-editor-btn" class="modal-close" aria-label="Close modal">&times;</button>
            </div>
            <div class="modal-body">
                <form id="event-editor-form" onsubmit="return false;">
                    <div class="form-group">
                        <label for="event-title-input" class="form-label">Event Title *</label>
                        <input
                            type="text"
                            id="event-title-input"
                            class="form-control"
                            placeholder="e.g., Study Session, Exam"
                            required
                        >
                    </div>
                    <div class="form-group">
                        <label for="event-type-select" class="form-label">Event Type</label>
                        <select id="event-type-select" class="form-control">
                            <option value="study">📚 Study Session</option>
                            <option value="exam">📝 Exam</option>
                            <option value="deadline">⏰ Deadline</option>
                            <option value="class">🏫 Class</option>
                            <option value="review">🔍 Review</option>
                        </select>
                    </div>
                    <div class="form-group">
                        <label for="event-date-input" class="form-label">Date *</label>
                        <input
                            type="date"
                            id="event-date-input"
                            class="form-control"
                            required
                        >
                    </div>
                    <div class="form-row">
                        <div class="form-group">
                            <label for="event-start-time-input" class="form-label">Start Time *</label>
                            <input
                                type="time"
                                id="event-start-time-input"
                                class="form-control"
                                required
                            >
                        </div>
                        <div class="form-group">
                            <label for="event-end-time-input" class="form-label">End Time *</label>
                            <input
                                type="time"
                                id="event-end-time-input"
                                class="form-control"
                                required
                            >
                        </div>
                    </div>
                    <div class="form-group">
                        <label for="event-course-input" class="form-label">Course/Subject</label>
                        <input
                            type="text"
                            id="event-course-input"
                            class="form-control"
                            placeholder="e.g., CS101"
                        >
                    </div>
                    <div class="form-group">
                        <label for="event-notes-input" class="form-label">Notes</label>
                        <textarea
                            id="event-notes-input"
                            class="form-control"
                            rows="3"
                            placeholder="Additional details..."
                        ></textarea>
                    </div>
                    <div class="form-group">
                        <label for="event-color-input" class="form-label">Color</label>
                        <input
                            type="color"
                            id="event-color-input"
                            class="form-control"
                            value="#21808D"
                        >
                    </div>
                    <div class="button-group">
                        <button id="save-event-btn" type="button" class="btn btn--primary">Save Event</button>
                        <button id="delete-event-btn" type="button" class="btn btn--danger hidden">Delete Event</button>
                        <button id="cancel-event-btn" type="button" class="btn btn--outline">Cancel</button>
                    </div>
                </form>
            </div>
        </div>
    </div>

    <!-- Habit Editor Modal -->
    <div id="habit-editor-modal" class="modal hidden" role="dialog">
        <div class="modal-content">
            <div class="modal-header">
                <h3>Create Habit</h3>
                <button id="close-habit-editor-btn" class="modal-close" aria-label="Close modal">&times;</button>
            </div>
            <div class="modal-body">
                <form id="habit-editor-form" onsubmit="return false;">
                    <div class="form-group">
                        <label for="habit-name-input" class="form-label">Habit Name *</label>
                        <input
                            type="text"
                            id="habit-name-input"
                            class="form-control"
                            placeholder="e.g., Review flashcards daily"
                            required
                        >
                    </div>
                    <div class="form-group">
                        <label for="habit-desc-input" class="form-label">Description</label>
                        <textarea
                            id="habit-desc-input"
                            class="form-control"
                            rows="2"
                            placeholder="Brief description..."
                        ></textarea>
                    </div>
                    <div class="form-group">
                        <label for="habit-category-select" class="form-label">Category</label>
                        <select id="habit-category-select" class="form-control">
                            <option value="study">📚 Study</option>
                            <option value="exercise">💪 Exercise</option>
                            <option value="health">🏥 Health</option>
                            <option value="mindfulness">🧘 Mindfulness</option>
                            <option value="reading">📖 Reading</option>
                            <option value="productivity">⚡ Productivity</option>
                            <option value="other">⭐ Other</option>
                        </select>
                    </div>
                    <div class="form-group">
                        <label for="habit-goal-input" class="form-label">Goal Streak (days)</label>
                        <input
                            type="number"
                            id="habit-goal-input"
                            class="form-control"
                            min="1"
                            max="365"
                            value="30"
                        >
                    </div>
                    <div class="form-group">
                        <label for="habit-color-input" class="form-label">Color</label>
                        <input
                            type="color"
                            id="habit-color-input"
                            class="form-control"
                            value="#21808D"
                        >
                    </div>
                    <div class="button-group">
                        <button id="save-habit-btn" type="button" class="btn btn--primary">Save Habit</button>
                        <button id="cancel-habit-btn" type="button" class="btn btn--outline">Cancel</button>
                    </div>
                </form>
            </div>
        </div>
    </div>

    <!-- Confirmation Modal -->
    <div id="confirm-modal" class="modal hidden" role="dialog" aria-labelledby="confirm-modal-title" aria-modal="true">
        <div class="modal-content">
            <div class="modal-header">
                <h3 id="confirm-modal-title">Confirm Submission</h3>
            </div>
            <div class="modal-body">
                <p class="confirm-message">Are you sure you want to submit your test?</p>
                <div class="button-group">
                    <button id="confirm-submit-btn" class="btn btn--primary">Yes, Submit</button>
                    <button id="cancel-submit-btn" class="btn btn--outline">Cancel</button>
                </div>
            </div>
        </div>
    </div>

    <!-- Save Test Modal -->
    <div id="save-test-modal" class="modal hidden" role="dialog" aria-labelledby="save-test-modal-title" aria-modal="true">
        <div class="modal-content">
            <div class="modal-header">
                <h3 id="save-test-modal-title">Save Test to Library</h3>
            </div>
            <div class="modal-body">
                <p>Save this test to your library for easy access later.</p>
                <div class="form-group">
                    <label for="save-test-title" class="form-label">Test Title *</label>
                    <input
                        type="text"
                        id="save-test-title"
                        class="form-control"
                        placeholder="e.g., Midterm Practice"
                        required
                        aria-label="Test title"
                    >
                </div>
                <div class="form-group">
                    <label for="save-test-course" class="form-label">Course *</label>
                    <input
                        type="text"
                        id="save-test-course"
                        class="form-control"
                        placeholder="e.g., CS101, MATH201"
                        required
                        aria-label="Course name"
                    >
                </div>
                <div class="form-group">
                    <label for="save-test-topic" class="form-label">Topic (optional)</label>
                    <input
                        type="text"
                        id="save-test-topic"
                        class="form-control"
                        placeholder="e.g., Algorithms, Calculus"
                        aria-label="Topic"
                    >
                </div>
                <div class="button-group">
                    <button id="save-test-form-btn" class="btn btn--primary">💾 Save</button>
                    <button id="cancel-save-btn" class="btn btn--outline">Cancel</button>
                </div>
            </div>
        </div>
    </div>

    <!-- Share Test Modal -->
    <div id="share-test-modal" class="modal hidden" role="dialog" aria-labelledby="share-test-modal-title" aria-modal="true">
        <div class="modal-content">
            <div class="modal-header">
                <h3 id="share-test-modal-title">Share Test with Classmates</h3>
            </div>
            <div class="modal-body">
                <p>Share this test with your classmates. They can use the code to access it.</p>
                <div id="share-code-display" class="share-code-display hidden">
                    <div class="share-code-label">Share Code:</div>
                    <div id="share-code-value" class="share-code-value"></div>
                    <button id="copy-share-code-btn" class="btn btn--outline btn--sm">📋 Copy Code</button>
                </div>
                <div class="button-group">
                    <button id="generate-share-code-btn" class="btn btn--primary">Generate Share Code</button>
                    <button id="publish-to-community-btn" class="btn btn--secondary">Publish to Community</button>
                    <button id="close-share-modal-btn" class="btn btn--outline">Close</button>
                </div>
            </div>
        </div>
    </div>

    <!-- Access Shared Test Modal -->
    <div id="access-shared-modal" class="modal hidden" role="dialog" aria-labelledby="access-shared-modal-title" aria-modal="true">
        <div class="modal-content">
            <div class="modal-header">
                <h3 id="access-shared-modal-title">Access Shared Test</h3>
            </div>
            <div class="modal-body">
                <p>Enter the share code you received from a classmate to access their test.</p>
                <div class="form-group">
                    <label for="shared-test-code" class="form-label">Share Code</label>
                    <input
                        type="text"
                        id="shared-test-code"
                        class="form-control"
                        placeholder="e.g., ABC123"
                        style="text-transform: uppercase;"
                        maxlength="6"
                        aria-label="Share code"
                    >
                </div>
                <div class="button-group">
                    <button id="load-shared-test-btn" class="btn btn--primary">Load Test</button>
                    <button id="close-access-shared-modal-btn" class="btn btn--outline">Cancel</button>
                </div>
            </div>
        </div>
    </div>

    <!-- Community Browser Modal -->
    <div id="community-browser-modal" class="modal hidden" role="dialog" aria-labelledby="community-browser-modal-title" aria-modal="true">
        <div class="modal-content modal-content--large">
            <div class="modal-header">
                <h3 id="community-browser-modal-title">Community Test Library</h3>
                <button id="close-community-modal-btn" class="close-btn" aria-label="Close modal">&times;</button>
            </div>
            <div class="modal-body">
                <div class="library-controls">
                    <input
                        type="text"
                        id="community-search"
                        class="form-control library-search"
                        placeholder="🔍 Search community tests..."
                        aria-label="Search community tests"
                    >
                    <div class="library-filters">
                        <select id="community-course-filter" class="form-control" aria-label="Filter by course">
                            <option value="">All Courses</option>
                        </select>
                        <select id="community-topic-filter" class="form-control" aria-label="Filter by topic">
                            <option value="">All Topics</option>
                        </select>
                    </div>
                </div>
                <div id="community-grid" class="test-library-grid">
                    <!-- Community tests dynamically inserted here -->
                </div>
            </div>
        </div>
    </div>

    <!-- Test Insights Modal -->
    <div id="insights-modal" class="modal hidden" role="dialog" aria-labelledby="insights-modal-title" aria-modal="true">
        <div class="modal-content modal-content--large">
            <div class="modal-header">
                <h3 id="insights-modal-title">📊 Test Performance Insights</h3>
                <button id="close-insights-modal-btn" class="close-btn" aria-label="Close modal">&times;</button>
            </div>
            <div class="modal-body">
                <!-- Overview Stats -->
                <div class="insights-overview">
                    <div class="insight-card">
                        <div class="insight-icon">🎯</div>
                        <div class="insight-content">
                            <div class="insight-label">Average Score</div>
                            <div class="insight-value" id="insight-avg-score">--%</div>
                        </div>
                    </div>
                    <div class="insight-card">
                        <div class="insight-icon">📈</div>
                        <div class="insight-content">
                            <div class="insight-label">Total Tests Taken</div>
                            <div class="insight-value" id="insight-total-tests">--</div>
                        </div>
                    </div>
                    <div class="insight-card">
                        <div class="insight-icon">🔥</div>
                        <div class="insight-content">
                            <div class="insight-label">Current Streak</div>
                            <div class="insight-value" id="insight-streak">-- days</div>
                        </div>
                    </div>
                    <div class="insight-card">
                        <div class="insight-icon">⭐</div>
                        <div class="insight-content">
                            <div class="insight-label">Best Score</div>
                            <div class="insight-value" id="insight-best-score">--%</div>
                        </div>
                    </div>
                </div>

                <!-- Performance Trend -->
                <div class="insights-section">
                    <h4>Performance Trend</h4>
                    <div id="insight-trend" class="insight-trend-display">
                        <!-- Trend visualization will be inserted here -->
                    </div>
                </div>

                <!-- Question Type Performance -->
                <div class="insights-section">
                    <h4>Performance by Question Type</h4>
                    <div id="insight-question-types" class="insight-stats-grid">
                        <!-- Question type stats will be inserted here -->
                    </div>
                </div>

                <!-- Course Performance -->
                <div class="insights-section">
                    <h4>Performance by Course</h4>
                    <div id="insight-courses" class="insight-courses-list">
                        <!-- Course performance will be inserted here -->
                    </div>
                </div>

                <!-- Time Analysis -->
                <div class="insights-section">
                    <h4>Time Analysis</h4>
                    <div id="insight-time-analysis" class="insight-stats-grid">
                        <!-- Time stats will be inserted here -->
                    </div>
                </div>

                <!-- Weak Areas & Recommendations -->
                <div class="insights-section">
                    <h4>Areas for Improvement</h4>
                    <div id="insight-weak-areas" class="insight-recommendations">
                        <!-- Recommendations will be inserted here -->
                    </div>
                </div>
            </div>
        </div>
    </div>

    <!-- Prompt Instructions Modal -->
    <div id="prompt-modal" class="modal hidden" role="dialog" aria-labelledby="prompt-modal-title" aria-modal="true">
        <div class="modal-content modal-content--large">
            <div class="modal-header">
                <h3 id="prompt-modal-title">AI Test Generation Prompt Builder</h3>
                <button id="close-modal" class="close-btn" aria-label="Close modal">&times;</button>
            </div>
            <div class="modal-body">
                <p>Customize your test generation prompt with advanced options:</p>

                <!-- Prompt Builder Form -->
                <div class="prompt-builder-form">
                    <div class="prompt-builder-grid">
                        <div class="form-group">
                            <label class="form-label">Subject/Topic *</label>
                            <input type="text" id="prompt-topic" class="form-control" placeholder="e.g., Biology, JavaScript, World History" value="">
                        </div>

                        <div class="form-group">
                            <label class="form-label">Number of Questions</label>
                            <input type="number" id="prompt-count" class="form-control" value="10" min="1" max="100">
                        </div>

                        <div class="form-group">
                            <label class="form-label">Difficulty Level</label>
                            <select id="prompt-difficulty" class="form-control">
                                <option value="easy">Easy - Introductory level</option>
                                <option value="medium" selected>Medium - Standard level</option>
                                <option value="hard">Hard - Advanced level</option>
                                <option value="expert">Expert - Professional/Midterm level</option>
                            </select>
                        </div>

                        <div class="form-group">
                            <label class="form-label">Question Type Distribution</label>
                            <select id="prompt-distribution" class="form-control">
                                <option value="balanced" selected>Balanced Mix</option>
                                <option value="mcq-heavy">Mostly MCQ</option>
                                <option value="multiselect-heavy">Mostly Multi-Select</option>
                                <option value="matching-heavy">Mostly Matching</option>
                                <option value="mcq-only">MCQ Only</option>
                                <option value="no-matching">No Matching Questions</option>
                            </select>
                        </div>

                        <div class="form-group">
                            <label class="form-label">Question Style</label>
                            <select id="prompt-style" class="form-control">
                                <option value="academic" selected>Academic/Formal</option>
                                <option value="conversational">Conversational/Friendly</option>
                                <option value="challenging">Challenging/Tricky</option>
                                <option value="practical">Practical/Real-world</option>
                            </select>
                        </div>

                        <div class="form-group">
                            <label class="form-label">Additional Context (Optional)</label>
                            <input type="text" id="prompt-context" class="form-control" placeholder="e.g., Focus on Chapter 5, Include recent developments">
                        </div>
                    </div>

                    <!-- Advanced Options -->
                    <div class="prompt-advanced-options">
                        <h4>Advanced Options</h4>
                        <div class="prompt-checkboxes">
                            <label class="form-checkbox">
                                <input type="checkbox" id="prompt-shuffle" checked>
                                <span>Shuffle answer options</span>
                            </label>
                            <label class="form-checkbox">
                                <input type="checkbox" id="prompt-explanations">
                                <span>Include explanations (as comments)</span>
                            </label>
                            <label class="form-checkbox">
                                <input type="checkbox" id="prompt-distractors" checked>
                                <span>Use plausible incorrect options</span>
                            </label>
                            <label class="form-checkbox">
                                <input type="checkbox" id="prompt-creative">
                                <span>Creative matching questions (beyond definitions)</span>
                            </label>
                        </div>
                    </div>
                </div>

                <!-- Generated Prompt Display -->
                <div class="prompt-output-section">
                    <div class="prompt-output-header">
                        <h4>Generated Prompt</h4>
                        <button id="prompt-copy-btn" class="btn btn--outline btn--sm">Copy Prompt</button>
                    </div>
                    <div class="prompt-box" id="generated-prompt-display">
                        <code id="generated-prompt-text">Configure options above to generate your custom prompt</code>
                    </div>
                </div>

                <!-- Action Buttons -->
                <div class="button-group" style="margin-top: var(--space-16);">
                    <button id="prompt-generate-btn" class="btn btn--primary">Generate Prompt</button>
                    <button id="prompt-reset-btn" class="btn btn--outline">Reset to Defaults</button>
                </div>
            </div>
        </div>
    </div>

    <!-- Ambient Soundscape Generator -->
    <div id="soundscape-player" class="soundscape-player" role="region" aria-label="Ambient soundscape generator">
        <div class="soundscape-header">
            <button id="soundscape-toggle-btn" class="soundscape-toggle-btn" aria-label="Toggle soundscape player">
                <svg class="soundscape-icon" viewBox="0 0 24 24" fill="none" stroke="currentColor" stroke-width="2">
                    <path d="M3 18v-6a9 9 0 0 1 18 0v6"></path>
                    <path d="M21 19a2 2 0 0 1-2 2h-1a2 2 0 0 1-2-2v-3a2 2 0 0 1 2-2h3zM3 19a2 2 0 0 0 2 2h1a2 2 0 0 0 2-2v-3a2 2 0 0 0-2-2H3z"></path>
                </svg>
                <span class="soundscape-label">Soundscapes</span>
            </button>
        </div>

        <div id="soundscape-content" class="soundscape-content hidden">
            <div class="soundscape-body">
                <h4 class="soundscape-title">Ambient Soundscape Mixer</h4>
                <p class="soundscape-subtitle">Mix multiple sounds to create your perfect study environment</p>

                <!-- Sound Controls Grid -->
                <div class="soundscape-grid">
                    <!-- White Noise -->
                    <div class="sound-control">
                        <div class="sound-header">
                            <label class="sound-checkbox">
                                <input type="checkbox" class="sound-toggle" data-sound="whitenoise">
                                <span class="sound-name">🌫️ White Noise</span>
                            </label>
                        </div>
                        <input type="range" class="sound-volume" data-sound="whitenoise" min="0" max="100" value="50" disabled>
                        <span class="sound-volume-label">50%</span>
                    </div>

                    <!-- Rain -->
                    <div class="sound-control">
                        <div class="sound-header">
                            <label class="sound-checkbox">
                                <input type="checkbox" class="sound-toggle" data-sound="rain">
                                <span class="sound-name">🌧️ Rain</span>
                            </label>
                        </div>
                        <input type="range" class="sound-volume" data-sound="rain" min="0" max="100" value="50" disabled>
                        <span class="sound-volume-label">50%</span>
                    </div>

                    <!-- Thunder -->
                    <div class="sound-control">
                        <div class="sound-header">
                            <label class="sound-checkbox">
                                <input type="checkbox" class="sound-toggle" data-sound="thunder">
                                <span class="sound-name">⚡ Thunder</span>
                            </label>
                        </div>
                        <input type="range" class="sound-volume" data-sound="thunder" min="0" max="100" value="30" disabled>
                        <span class="sound-volume-label">30%</span>
                    </div>

                    <!-- Ocean Waves -->
                    <div class="sound-control">
                        <div class="sound-header">
                            <label class="sound-checkbox">
                                <input type="checkbox" class="sound-toggle" data-sound="ocean">
                                <span class="sound-name">🌊 Ocean Waves</span>
                            </label>
                        </div>
                        <input type="range" class="sound-volume" data-sound="ocean" min="0" max="100" value="50" disabled>
                        <span class="sound-volume-label">50%</span>
                    </div>

                    <!-- Forest -->
                    <div class="sound-control">
                        <div class="sound-header">
                            <label class="sound-checkbox">
                                <input type="checkbox" class="sound-toggle" data-sound="forest">
                                <span class="sound-name">🌲 Forest</span>
                            </label>
                        </div>
                        <input type="range" class="sound-volume" data-sound="forest" min="0" max="100" value="50" disabled>
                        <span class="sound-volume-label">50%</span>
                    </div>

                    <!-- Fireplace -->
                    <div class="sound-control">
                        <div class="sound-header">
                            <label class="sound-checkbox">
                                <input type="checkbox" class="sound-toggle" data-sound="fireplace">
                                <span class="sound-name">🔥 Fireplace</span>
                            </label>
                        </div>
                        <input type="range" class="sound-volume" data-sound="fireplace" min="0" max="100" value="50" disabled>
                        <span class="sound-volume-label">50%</span>
                    </div>

                    <!-- Coffee Shop -->
                    <div class="sound-control">
                        <div class="sound-header">
                            <label class="sound-checkbox">
                                <input type="checkbox" class="sound-toggle" data-sound="coffeeshop">
                                <span class="sound-name">☕ Coffee Shop</span>
                            </label>
                        </div>
                        <input type="range" class="sound-volume" data-sound="coffeeshop" min="0" max="100" value="50" disabled>
                        <span class="sound-volume-label">50%</span>
                    </div>

                    <!-- Fan -->
                    <div class="sound-control">
                        <div class="sound-header">
                            <label class="sound-checkbox">
                                <input type="checkbox" class="sound-toggle" data-sound="fan">
                                <span class="sound-name">💨 Fan</span>
                            </label>
                        </div>
                        <input type="range" class="sound-volume" data-sound="fan" min="0" max="100" value="50" disabled>
                        <span class="sound-volume-label">50%</span>
                    </div>
                </div>

                <!-- Preset Controls -->
                <div class="soundscape-presets">
                    <h5>Presets</h5>
                    <div class="preset-buttons">
                        <button class="btn btn--sm btn--outline preset-btn" data-preset="focus">🎯 Deep Focus</button>
                        <button class="btn btn--sm btn--outline preset-btn" data-preset="relax">😌 Relax</button>
                        <button class="btn btn--sm btn--outline preset-btn" data-preset="rainy">🌧️ Rainy Day</button>
                        <button class="btn btn--sm btn--outline preset-btn" data-preset="nature">🌿 Nature</button>
                    </div>
                </div>

                <!-- Timer Controls -->
                <div class="soundscape-timer">
                    <label class="sound-checkbox">
                        <input type="checkbox" id="soundscape-timer-toggle">
                        <span>Auto-stop after:</span>
                    </label>
                    <select id="soundscape-timer-duration" class="form-control form-control--sm" disabled>
                        <option value="15">15 minutes</option>
                        <option value="30">30 minutes</option>
                        <option value="45">45 minutes</option>
                        <option value="60">1 hour</option>
                        <option value="90">1.5 hours</option>
                        <option value="120">2 hours</option>
                    </select>
                </div>

                <!-- Master Controls -->
                <div class="soundscape-master-controls">
                    <button id="soundscape-play-all" class="btn btn--primary btn--sm">▶️ Play</button>
                    <button id="soundscape-stop-all" class="btn btn--outline btn--sm">⏹️ Stop All</button>
                    <div class="soundscape-master-volume">
                        <label>Master Volume:</label>
                        <input type="range" id="soundscape-master-volume" min="0" max="100" value="100">
                        <span id="soundscape-master-volume-label">100%</span>
                    </div>
                </div>
            </div>
        </div>
    </div>

    <!-- Lofi Music Player -->
    <div id="music-player" class="music-player" role="region" aria-label="Lofi music player">
        <div class="music-player-header">
            <button id="music-toggle-btn" class="music-toggle-btn" aria-label="Toggle music player">
                <svg class="music-icon" viewBox="0 0 24 24" fill="none" stroke="currentColor" stroke-width="2">
                    <path d="M9 18V5l12-2v13"></path>
                    <circle cx="6" cy="18" r="3"></circle>
                    <circle cx="18" cy="16" r="3"></circle>
                </svg>
                <span class="music-label">Lofi Beats</span>
            </button>
        </div>

        <div id="music-player-content" class="music-player-content hidden">
            <div class="music-player-body">
                <div class="music-channel-selector">
                    <label class="music-label-small">Choose your vibe:</label>
                    <select id="music-channel-select" class="music-channel-select" aria-label="Select lofi channel">
                        <option value="jfKfPfyJRdk">Lofi Girl - Beats to Relax/Study</option>
                        <option value="rUxyKA_-grg">Lofi Girl - Sleep/Chill</option>
                        <option value="lTRiuFIWV54">Lofi Girl - Jazz Hip Hop</option>
                        <option value="7NOSDKb0HlU">Chillhop - Relaxing Beats</option>
                    </select>
                </div>

                <div class="music-player-frame" id="music-player-frame">
                    <!-- YouTube iframe will be inserted here -->
                </div>

                <div class="music-controls">
                    <button id="music-play-btn" class="music-control-btn" aria-label="Play music">
                        <svg viewBox="0 0 24 24" fill="currentColor">
                            <path d="M8 5v14l11-7z"/>
                        </svg>
                    </button>
                    <button id="music-pause-btn" class="music-control-btn hidden" aria-label="Pause music">
                        <svg viewBox="0 0 24 24" fill="currentColor">
                            <path d="M6 4h4v16H6V4zm8 0h4v16h-4V4z"/>
                        </svg>
                    </button>
                    <div class="music-volume-control">
                        <svg class="volume-icon" viewBox="0 0 24 24" fill="none" stroke="currentColor" stroke-width="2">
                            <polygon points="11 5 6 9 2 9 2 15 6 15 11 19 11 5"></polygon>
                            <path d="M15.54 8.46a5 5 0 0 1 0 7.07"></path>
                        </svg>
                        <input type="range" id="music-volume-slider" class="music-volume-slider"
                               min="0" max="100" value="30" aria-label="Volume control">
                        <span id="music-volume-label" class="music-volume-label">30%</span>
                    </div>
                </div>

                <div class="music-info">
                    <p class="music-info-text">Gentle background music to help you focus</p>
                </div>
            </div>
        </div>
    </div>

    <!-- Loading Overlay -->
    <div id="loading-overlay" class="loading-overlay hidden" role="status" aria-live="polite">
        <div class="loading-spinner"></div>
        <p class="loading-message">Loading...</p>
    </div>

    <button id="show-prompt-btn" class="floating-help-btn" aria-label="Show AI generation prompt">?</button>

    <!-- PWA Install Prompt -->
    <div id="install-prompt" class="install-prompt hidden">
        <div class="install-prompt-content">
            <h3>Install Test Simulator</h3>
            <p>Install this app on your device for offline access and a native app experience!</p>
            <div class="button-group">
                <button id="install-btn" class="btn btn--primary">Install</button>
                <button id="dismiss-install-btn" class="btn btn--outline">Not Now</button>
            </div>
        </div>
    </div>

    <!-- YouTube IFrame API -->
    <script src="https://www.youtube.com/iframe_api"></script>

    <!-- Firebase SDK -->
    <script src="https://www.gstatic.com/firebasejs/10.7.1/firebase-app-compat.js"></script>
    <script src="https://www.gstatic.com/firebasejs/10.7.1/firebase-auth-compat.js"></script>
    <script src="https://www.gstatic.com/firebasejs/10.7.1/firebase-firestore-compat.js"></script>

    <!-- Firebase Configuration -->
    <script src="firebase-config.js"></script>

    <!-- Firebase Service Layer -->
    <script src="firebase-service.js"></script>

    <script src="app.js"></script>

    <!-- Pomodoro Timer Module -->
    <script src="pomodoro.js"></script>

    <!-- Music Player Module -->
    <script src="music-player.js"></script>

    <!-- Soundscape Player Module -->
    <script src="soundscape-player.js"></script>

    <!-- Notes Module -->
    <script src="notes.js"></script>

    <!-- Whiteboard Module -->
    <script src="whiteboard.js"></script>

    <!-- Flashcards Module -->
    <script src="flashcards.js"></script>

    <!-- Study Planner Module -->
    <script src="study-planner.js"></script>

    <!-- Habit Tracker Module -->
    <script src="habit-tracker.js"></script>

    <script>
        // Register Service Worker for PWA
        if ('serviceWorker' in navigator) {
            window.addEventListener('load', () => {
                navigator.serviceWorker.register('service-worker.js')
                    .then((registration) => {
                        console.log('ServiceWorker registered:', registration.scope);
                    })
                    .catch((error) => {
                        console.log('ServiceWorker registration failed:', error);
                    });
            });
        }

        // Handle PWA install prompt
        let deferredPrompt;
        const installPrompt = document.getElementById('install-prompt');
        const installBtn = document.getElementById('install-btn');
        const dismissInstallBtn = document.getElementById('dismiss-install-btn');

        window.addEventListener('beforeinstallprompt', (e) => {
            // Prevent the default install prompt
            e.preventDefault();
            deferredPrompt = e;

            // Show custom install prompt (after 3 seconds)
            setTimeout(() => {
                if (localStorage.getItem('installPromptDismissed') !== 'true') {
                    installPrompt?.classList.remove('hidden');
                }
            }, 3000);
        });

        installBtn?.addEventListener('click', async () => {
            if (deferredPrompt) {
                deferredPrompt.prompt();
                const { outcome } = await deferredPrompt.userChoice;
                console.log(`User ${outcome} the install prompt`);
                deferredPrompt = null;
                installPrompt?.classList.add('hidden');
            }
        });

        dismissInstallBtn?.addEventListener('click', () => {
            installPrompt?.classList.add('hidden');
            localStorage.setItem('installPromptDismissed', 'true');
        });

        // Handle successful installation
        window.addEventListener('appinstalled', () => {
            console.log('PWA installed successfully');
            installPrompt?.classList.add('hidden');
        });
    </script>
</body>
</html><|MERGE_RESOLUTION|>--- conflicted
+++ resolved
@@ -531,19 +531,12 @@
         <div id="test-library-section" class="section hidden">
             <div class="library-header">
                 <h1>My Test Library</h1>
-<<<<<<< HEAD
                 <button id="close-library-btn" class="btn btn--outline">
                     <svg viewBox="0 0 24 24" fill="none" stroke="currentColor" stroke-width="2" stroke-linecap="round" stroke-linejoin="round">
                         <polyline points="15 18 9 12 15 6"></polyline>
                     </svg>
                     Back
                 </button>
-=======
-                <div class="library-header-actions">
-                    <button id="view-insights-btn" class="btn btn--secondary">📊 View Insights</button>
-                    <button id="close-library-btn" class="btn btn--outline">← Back</button>
-                </div>
->>>>>>> 79dce373
             </div>
 
             <!-- Sync Status Banner -->
