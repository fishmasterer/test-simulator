/**
 * Test Simulator - Enhanced Version
 * A comprehensive test-taking application with timer, progress saving, and accessibility features
 */

/**
 * Main TestSimulator class
 * Manages test state, UI interactions, and data persistence
 */
class TestSimulator {
    constructor() {
        this.currentTest = null;
        this.currentQuestionIndex = 0;
        this.userAnswers = {};
        this.testStartTime = null;
        this.timerInterval = null;
        this.timeRemaining = null;
        this.testDuration = null; // in seconds
        this.storageKey = 'testSimulatorProgress';
        this.themeKey = 'testSimulatorTheme';
        this.testBankKey = 'testSimulatorBank';

        // Test Builder properties
        this.builderQuestions = [];
        this.builderCurrentQuestionIndex = null;
        this.builderEditMode = false;

        this.initializeElements();
        this.bindEvents();
        this.loadSampleTestData();
        this.initializeTheme();
        this.checkForSavedProgress();
    }

    /**
     * Initialize all DOM element references
     */
    initializeElements() {
        // Main sections
        this.landingSection = document.getElementById('landing-section');
        this.jsonInputSection = document.getElementById('json-input-section');
        this.testSection = document.getElementById('test-section');
        this.resultsSection = document.getElementById('results-section');

        // Landing page elements
        this.getStartedBtn = document.getElementById('get-started-btn');
        this.backToLandingBtn = document.getElementById('back-to-landing-btn');

        // JSON Input elements
        this.jsonInput = document.getElementById('json-input');
        this.loadTestBtn = document.getElementById('load-test-btn');
        this.loadSampleBtn = document.getElementById('load-sample-btn');
        this.openLibraryBtn = document.getElementById('open-library-btn');
        this.errorMessage = document.getElementById('error-message');
        this.timerToggle = document.getElementById('timer-toggle');
        this.timerDurationInput = document.getElementById('timer-duration');
        this.timerSettings = document.getElementById('timer-settings');

        // Shuffle elements
        this.shuffleToggle = document.getElementById('shuffle-toggle');
        this.shuffleSettings = document.getElementById('shuffle-settings');
        this.shuffleModeSelect = document.getElementById('shuffle-mode');
        this.shuffleSeedCheckbox = document.getElementById('shuffle-seed');
        this.shuffleSeedInput = document.getElementById('shuffle-seed-input');
        this.shuffleSeedValue = document.getElementById('shuffle-seed-value');

        // Test elements
        this.testTitle = document.getElementById('test-title');
        this.questionCounter = document.getElementById('question-counter');
        this.questionContainer = document.getElementById('question-container');
        this.prevBtn = document.getElementById('prev-btn');
        this.nextBtn = document.getElementById('next-btn');
        this.submitBtn = document.getElementById('submit-btn');
        this.timerDisplay = document.getElementById('timer-display');
        this.questionOverview = document.getElementById('question-overview');

        // Results elements
        this.scoreSummary = document.getElementById('score-summary');
        this.resultsReview = document.getElementById('results-review');
        this.restartBtn = document.getElementById('restart-btn');
        this.exportPdfBtn = document.getElementById('export-pdf-btn');
        this.exportCsvBtn = document.getElementById('export-csv-btn');
        this.saveTestBtn = document.getElementById('save-test-btn');

        // Modal elements
        this.promptModal = document.getElementById('prompt-modal');
        this.showPromptBtn = document.getElementById('show-prompt-btn');
        this.closeModalBtn = document.getElementById('close-modal');
        this.confirmModal = document.getElementById('confirm-modal');

        // Prompt builder elements
        this.promptTopicInput = document.getElementById('prompt-topic');
        this.promptCountInput = document.getElementById('prompt-count');
        this.promptDifficultySelect = document.getElementById('prompt-difficulty');
        this.promptDistributionSelect = document.getElementById('prompt-distribution');
        this.promptStyleSelect = document.getElementById('prompt-style');
        this.promptContextInput = document.getElementById('prompt-context');
        this.promptShuffleCheckbox = document.getElementById('prompt-shuffle');
        this.promptExplanationsCheckbox = document.getElementById('prompt-explanations');
        this.promptDistractorsCheckbox = document.getElementById('prompt-distractors');
        this.promptCreativeCheckbox = document.getElementById('prompt-creative');
        this.promptGenerateBtn = document.getElementById('prompt-generate-btn');
        this.promptCopyBtn = document.getElementById('prompt-copy-btn');
        this.promptResetBtn = document.getElementById('prompt-reset-btn');
        this.generatedPromptText = document.getElementById('generated-prompt-text');
        this.confirmSubmitBtn = document.getElementById('confirm-submit-btn');
        this.cancelSubmitBtn = document.getElementById('cancel-submit-btn');
        this.saveTestModal = document.getElementById('save-test-modal');
        this.saveTestFormBtn = document.getElementById('save-test-form-btn');
        this.cancelSaveBtn = document.getElementById('cancel-save-btn');
        this.testLibrarySection = document.getElementById('test-library-section');
        this.testLibraryGrid = document.getElementById('test-library-grid');
        this.closeLibraryBtn = document.getElementById('close-library-btn');
        this.librarySearchInput = document.getElementById('library-search');
        this.libraryCourseFilter = document.getElementById('library-course-filter');
        this.libraryTopicFilter = document.getElementById('library-topic-filter');
        this.viewInsightsBtn = document.getElementById('view-insights-btn');

        // Insights modal elements
        this.insightsModal = document.getElementById('insights-modal');
        this.closeInsightsModalBtn = document.getElementById('close-insights-modal-btn');

        // Theme elements
        this.themeToggle = document.getElementById('theme-toggle');
        this.themeMenu = document.getElementById('theme-menu');

        // Loading overlay
        this.loadingOverlay = document.getElementById('loading-overlay');

        // Test Builder elements
        this.testBuilderSection = document.getElementById('test-builder-section');
        this.openTestBuilderBtn = document.getElementById('open-test-builder-btn');
        this.closeTestBuilderBtn = document.getElementById('close-test-builder-btn');
        this.builderTestTitle = document.getElementById('builder-test-title');
        this.builderTestCourse = document.getElementById('builder-test-course');
        this.builderTestTopic = document.getElementById('builder-test-topic');
        this.builderQuestionCount = document.getElementById('builder-question-count');
        this.builderQuestionList = document.getElementById('builder-question-list');
        this.builderAddQuestionBtn = document.getElementById('builder-add-question-btn');
        this.builderEditorEmpty = document.getElementById('builder-editor-empty');
        this.builderEditorForm = document.getElementById('builder-editor-form');
        this.builderQuestionType = document.getElementById('builder-question-type');
        this.builderQuestionText = document.getElementById('builder-question-text');
        this.builderMcqOptionsContainer = document.getElementById('builder-mcq-options-container');
        this.builderMatchingOptionsContainer = document.getElementById('builder-matching-options-container');
        this.builderOptionsList = document.getElementById('builder-options-list');
        this.builderMatchingPairsList = document.getElementById('builder-matching-pairs-list');
        this.builderAddOptionBtn = document.getElementById('builder-add-option-btn');
        this.builderAddMatchingPairBtn = document.getElementById('builder-add-matching-pair-btn');
        this.builderSaveQuestionBtn = document.getElementById('builder-save-question-btn');
        this.builderCancelQuestionBtn = document.getElementById('builder-cancel-question-btn');
        this.builderDeleteQuestionBtn = document.getElementById('builder-delete-question-btn');
        this.testBuilderExportBtn = document.getElementById('test-builder-export-btn');
        this.testBuilderPreviewBtn = document.getElementById('test-builder-preview-btn');
    }

    /**
     * Bind all event listeners
     */
    bindEvents() {
        this.getStartedBtn?.addEventListener('click', () => this.enterApp());
        this.backToLandingBtn?.addEventListener('click', () => this.backToLanding());
        this.loadTestBtn.addEventListener('click', () => this.loadTest());
        this.loadSampleBtn.addEventListener('click', () => this.loadSampleTest());
        this.openLibraryBtn?.addEventListener('click', () => this.openTestLibrary());
        this.prevBtn.addEventListener('click', () => this.previousQuestion());
        this.nextBtn.addEventListener('click', () => this.nextQuestion());
        this.submitBtn.addEventListener('click', () => this.showConfirmModal());
        this.restartBtn.addEventListener('click', () => this.restart());
        this.showPromptBtn.addEventListener('click', () => this.showPromptModal());
        this.closeModalBtn.addEventListener('click', () => this.hidePromptModal());
        this.confirmSubmitBtn.addEventListener('click', () => this.confirmSubmit());
        this.cancelSubmitBtn.addEventListener('click', () => this.hideConfirmModal());
        this.themeToggle.addEventListener('click', () => this.toggleThemeMenu());
        this.exportPdfBtn?.addEventListener('click', () => this.exportAsPDF());
        this.exportCsvBtn?.addEventListener('click', () => this.exportAsCSV());
        this.saveTestBtn?.addEventListener('click', () => this.showSaveTestModal());
        this.saveTestFormBtn?.addEventListener('click', () => this.saveCurrentTest());
        this.cancelSaveBtn?.addEventListener('click', () => this.hideSaveTestModal());
        this.closeLibraryBtn?.addEventListener('click', () => this.closeTestLibrary());
        this.viewInsightsBtn?.addEventListener('click', () => this.showInsightsModal());
        this.closeInsightsModalBtn?.addEventListener('click', () => this.hideInsightsModal());

        // Library search and filters
        this.librarySearchInput?.addEventListener('input', () => this.filterTestLibrary());
        this.libraryCourseFilter?.addEventListener('change', () => this.filterTestLibrary());
        this.libraryTopicFilter?.addEventListener('change', () => this.filterTestLibrary());

<<<<<<< HEAD
        // Test Builder events
        this.openTestBuilderBtn?.addEventListener('click', () => this.openTestBuilder());
        this.closeTestBuilderBtn?.addEventListener('click', () => this.closeTestBuilder());
        this.builderAddQuestionBtn?.addEventListener('click', () => this.builderAddNewQuestion());
        this.builderQuestionType?.addEventListener('change', () => this.builderToggleQuestionTypeFields());
        this.builderAddOptionBtn?.addEventListener('click', () => this.builderAddOption());
        this.builderAddMatchingPairBtn?.addEventListener('click', () => this.builderAddMatchingPair());
        this.builderSaveQuestionBtn?.addEventListener('click', () => this.builderSaveQuestion());
        this.builderCancelQuestionBtn?.addEventListener('click', () => this.builderCancelEdit());
        this.builderDeleteQuestionBtn?.addEventListener('click', () => this.builderDeleteQuestion());
        this.testBuilderExportBtn?.addEventListener('click', () => this.builderExportJSON());
        this.testBuilderPreviewBtn?.addEventListener('click', () => this.builderPreviewTest());
=======
        // Prompt builder handlers
        this.promptGenerateBtn?.addEventListener('click', () => this.generatePrompt());
        this.promptCopyBtn?.addEventListener('click', () => this.copyPromptToClipboard());
        this.promptResetBtn?.addEventListener('click', () => this.resetPromptBuilder());
>>>>>>> 79dce373

        // Theme menu options
        const themeOptions = document.querySelectorAll('.theme-option');
        themeOptions.forEach(option => {
            option.addEventListener('click', (e) => {
                const theme = e.currentTarget.dataset.theme;
                this.setTheme(theme);
            });
        });

        // Timer toggle
        this.timerToggle?.addEventListener('change', (e) => {
            this.timerSettings.classList.toggle('hidden', !e.target.checked);
        });

        // Shuffle toggle
        this.shuffleToggle?.addEventListener('change', (e) => {
            this.shuffleSettings.classList.toggle('hidden', !e.target.checked);
        });

        // Shuffle seed toggle
        this.shuffleSeedCheckbox?.addEventListener('change', (e) => {
            this.shuffleSeedInput.classList.toggle('hidden', !e.target.checked);
        });

        // Close modals when clicking outside
        this.promptModal.addEventListener('click', (e) => {
            if (e.target === this.promptModal) {
                this.hidePromptModal();
            }
        });

        this.confirmModal?.addEventListener('click', (e) => {
            if (e.target === this.confirmModal) {
                this.hideConfirmModal();
            }
        });

        // Keyboard navigation
        document.addEventListener('keydown', (e) => this.handleKeyboardNav(e));

        // Close theme menu when clicking outside
        document.addEventListener('click', (e) => {
            if (this.themeMenu && !this.themeMenu.contains(e.target) && e.target !== this.themeToggle) {
                this.themeMenu.classList.add('hidden');
            }
        });

        // Initialize Firebase integration
        this.initializeFirebase();
    }

    /**
     * Initialize Firebase integration and sync
     */
    async initializeFirebase() {
        if (!window.firebaseService) {
            console.log('Firebase service not available');
            return;
        }

        // Listen for authentication state changes
        if (firebaseService.auth) {
            firebaseService.auth.onAuthStateChanged(async (user) => {
                if (user) {
                    console.log('User signed in, checking for migration...');
                    await this.migrateLocalStorageToFirebase();
                }
            });
        }

        // Register sync callback to update UI when tests change
        firebaseService.onSync(async (tests) => {
            console.log('Tests synced from Firebase:', tests.length, 'tests');
            // Update localStorage cache with synced tests
            localStorage.setItem(this.testBankKey, JSON.stringify(tests));
            // Refresh library if it's open
            if (this.testLibrarySection && !this.testLibrarySection.classList.contains('hidden')) {
                await this.displayTestLibrary();
            }
        });
    }

    /**
     * Migrate existing localStorage tests to Firebase on first sign-in
     */
    async migrateLocalStorageToFirebase() {
        const migrationKey = 'testBankMigrated';
        const userId = firebaseService.getUserId();

        // Check if already migrated for this user
        const migratedUsers = JSON.parse(localStorage.getItem(migrationKey) || '[]');
        if (migratedUsers.includes(userId)) {
            console.log('Already migrated for this user');
            return;
        }

        try {
            // Get local tests
            const localTests = localStorage.getItem(this.testBankKey);
            if (!localTests) {
                console.log('No local tests to migrate');
                migratedUsers.push(userId);
                localStorage.setItem(migrationKey, JSON.stringify(migratedUsers));
                return;
            }

            const tests = JSON.parse(localTests);
            if (tests.length === 0) {
                console.log('No tests to migrate');
                migratedUsers.push(userId);
                localStorage.setItem(migrationKey, JSON.stringify(migratedUsers));
                return;
            }

            // Ask user if they want to migrate
            const migrate = confirm(`Found ${tests.length} saved test(s) on this device. Would you like to sync them to your Google account?`);

            if (migrate) {
                const count = await firebaseService.migrateFromLocalStorage(tests);
                console.log(`Migrated ${count} tests to Firebase`);
                alert(`Successfully synced ${count} test(s) to your account!`);
            }

            // Mark as migrated for this user
            migratedUsers.push(userId);
            localStorage.setItem(migrationKey, JSON.stringify(migratedUsers));

        } catch (error) {
            console.error('Migration failed:', error);
            alert('Failed to sync local tests. They will remain on this device.');
        }
    }

    /**
     * Initialize theme from localStorage or system preference
     */
    initializeTheme() {
        const savedTheme = localStorage.getItem(this.themeKey);
        if (savedTheme) {
            this.setTheme(savedTheme, false);
        } else {
            const prefersDark = window.matchMedia('(prefers-color-scheme: dark)').matches;
            const theme = prefersDark ? 'dark' : 'light';
            this.setTheme(theme, false);
        }
    }

    /**
     * Toggle theme menu visibility
     */
    toggleThemeMenu() {
        if (this.themeMenu) {
            this.themeMenu.classList.toggle('hidden');
        }
    }

    /**
     * Set the application theme
     * @param {string} theme - Theme name ('light', 'dark', 'claude-light', 'claude-dark')
     * @param {boolean} saveToStorage - Whether to save to localStorage (default: true)
     */
    setTheme(theme, saveToStorage = true) {
        // Update data-theme attribute
        if (theme.startsWith('claude')) {
            document.documentElement.setAttribute('data-theme', theme);
            document.documentElement.removeAttribute('data-color-scheme');
        } else {
            document.documentElement.setAttribute('data-color-scheme', theme);
            document.documentElement.removeAttribute('data-theme');
        }

        // Save to localStorage
        if (saveToStorage) {
            localStorage.setItem(this.themeKey, theme);
        }

        // Update active state in menu
        const themeOptions = document.querySelectorAll('.theme-option');
        themeOptions.forEach(option => {
            if (option.dataset.theme === theme) {
                option.classList.add('active');
            } else {
                option.classList.remove('active');
            }
        });

        // Hide menu after selection
        if (this.themeMenu) {
            this.themeMenu.classList.add('hidden');
        }

        // Update meta theme-color for mobile browsers
        this.updateMetaThemeColor(theme);
    }

    /**
     * Update the meta theme-color for mobile browsers
     * @param {string} theme - Current theme
     */
    updateMetaThemeColor(theme) {
        const metaThemeColor = document.querySelector('meta[name="theme-color"]');
        if (metaThemeColor) {
            const colors = {
                'light': '#21808D',
                'dark': '#1F2121',
                'claude-light': '#CC5D34',
                'claude-dark': '#1C1917'
            };
            metaThemeColor.setAttribute('content', colors[theme] || '#21808D');
        }
    }

    /**
     * Check for saved progress in localStorage
     */
    checkForSavedProgress() {
        const saved = this.loadProgress();
        if (saved && saved.currentTest) {
            const shouldResume = confirm('You have an unfinished test. Would you like to resume?');
            if (shouldResume) {
                this.currentTest = saved.currentTest;
                this.currentQuestionIndex = saved.currentQuestionIndex || 0;
                this.userAnswers = saved.userAnswers || {};
                this.testStartTime = saved.testStartTime || Date.now();
                this.testDuration = saved.testDuration;
                this.timeRemaining = saved.timeRemaining;
                this.startTest();
            } else {
                this.clearProgress();
            }
        }
    }

    /**
     * Save current progress to localStorage
     */
    saveProgress() {
        if (!this.currentTest) return;

        const progress = {
            currentTest: this.currentTest,
            currentQuestionIndex: this.currentQuestionIndex,
            userAnswers: this.userAnswers,
            testStartTime: this.testStartTime,
            testDuration: this.testDuration,
            timeRemaining: this.timeRemaining,
            timestamp: Date.now()
        };

        try {
            localStorage.setItem(this.storageKey, JSON.stringify(progress));
        } catch (error) {
            console.error('Failed to save progress:', error);
        }
    }

    /**
     * Load progress from localStorage
     * @returns {Object|null} Saved progress or null
     */
    loadProgress() {
        try {
            const saved = localStorage.getItem(this.storageKey);
            return saved ? JSON.parse(saved) : null;
        } catch (error) {
            console.error('Failed to load progress:', error);
            return null;
        }
    }

    /**
     * Clear saved progress from localStorage
     */
    clearProgress() {
        localStorage.removeItem(this.storageKey);
    }

    /**
     * Handle keyboard navigation
     * @param {KeyboardEvent} e - Keyboard event
     */
    handleKeyboardNav(e) {
        // Only handle when test is active
        if (this.testSection.classList.contains('hidden')) return;

        // Prevent navigation if user is typing in an input
        if (e.target.tagName === 'INPUT' || e.target.tagName === 'TEXTAREA' || e.target.tagName === 'SELECT') {
            return;
        }

        switch(e.key) {
            case 'ArrowLeft':
                if (!this.prevBtn.disabled) {
                    e.preventDefault();
                    this.previousQuestion();
                }
                break;
            case 'ArrowRight':
                if (!this.nextBtn.classList.contains('hidden')) {
                    e.preventDefault();
                    this.nextQuestion();
                }
                break;
            case 'Enter':
                if (e.ctrlKey && !this.submitBtn.classList.contains('hidden')) {
                    e.preventDefault();
                    this.showConfirmModal();
                }
                break;
        }
    }

    /**
     * Show loading overlay
     * @param {string} message - Loading message to display
     */
    showLoading(message = 'Loading...') {
        if (this.loadingOverlay) {
            const messageEl = this.loadingOverlay.querySelector('.loading-message');
            if (messageEl) messageEl.textContent = message;
            this.loadingOverlay.classList.remove('hidden');
        }
    }

    /**
     * Hide loading overlay
     */
    hideLoading() {
        if (this.loadingOverlay) {
            this.loadingOverlay.classList.add('hidden');
        }
    }

    /**
     * Load sample test data
     */
    loadSampleTestData() {
        const sampleTest = {
            "title": "Sample Knowledge Test",
            "questions": [
                {
                    "id": 1,
                    "type": "mcq",
                    "question": "What does JSON stand for?",
                    "options": ["Java Standard Output Network", "JavaScript Object Notation", "JavaScript Output Name", "Java Source Open Network"],
                    "correct": 1
                },
                {
                    "id": 2,
                    "type": "multi-select",
                    "question": "Which of the following are programming languages? (Select all that apply)",
                    "options": ["Python", "HTML", "Java", "CSS"],
                    "correct": [0, 2]
                },
                {
                    "id": 3,
                    "type": "matching",
                    "question": "Match the programming languages with their primary use cases",
                    "leftItems": ["Python", "JavaScript", "SQL"],
                    "rightItems": ["Database queries", "Web development", "Data science"],
                    "correct": [2, 1, 0]
                }
            ]
        };
        this.sampleTest = sampleTest;
    }

    /**
     * Load the sample test into the input field
     */
    loadSampleTest() {
        this.jsonInput.value = JSON.stringify(this.sampleTest, null, 2);
        this.loadTest();
    }

    /**
     * Seeded random number generator (for reproducible shuffles)
     * @param {number} seed - Seed value
     * @returns {function} Random function
     */
    seededRandom(seed) {
        let state = seed;
        return function() {
            state = (state * 1664525 + 1013904223) % 4294967296;
            return state / 4294967296;
        };
    }

    /**
     * Fisher-Yates shuffle algorithm
     * @param {Array} array - Array to shuffle
     * @param {function} randomFunc - Optional random function for seeded shuffle
     * @returns {Array} Shuffled array (new array)
     */
    shuffleArray(array, randomFunc = Math.random) {
        const shuffled = [...array];
        for (let i = shuffled.length - 1; i > 0; i--) {
            const j = Math.floor(randomFunc() * (i + 1));
            [shuffled[i], shuffled[j]] = [shuffled[j], shuffled[i]];
        }
        return shuffled;
    }

    /**
     * Apply shuffle to test data based on settings
     * @param {Object} testData - Test data to shuffle
     * @returns {Object} Shuffled test data
     */
    applyShuffleToTest(testData) {
        if (!this.shuffleToggle?.checked) {
            return testData;
        }

        const mode = this.shuffleModeSelect?.value || 'both';
        const useSeed = this.shuffleSeedCheckbox?.checked;
        const seedValue = useSeed ? (parseInt(this.shuffleSeedValue?.value) || Date.now()) : Date.now();

        console.log(`🔀 Applying shuffle: mode=${mode}, seed=${useSeed ? seedValue : 'random'}`);

        // Create deep copy to avoid mutating original
        const shuffled = JSON.parse(JSON.stringify(testData));

        // Set up random function
        const randomFunc = useSeed ? this.seededRandom(seedValue) : Math.random;

        // Shuffle questions if needed
        if (mode === 'questions' || mode === 'both' || mode === 'smart') {
            if (mode === 'smart') {
                // Smart shuffle: keep general difficulty progression
                // Easy questions first third, medium middle third, hard last third
                const totalQuestions = shuffled.questions.length;
                const thirdSize = Math.floor(totalQuestions / 3);

                const firstThird = this.shuffleArray(shuffled.questions.slice(0, thirdSize), randomFunc);
                const secondThird = this.shuffleArray(shuffled.questions.slice(thirdSize, thirdSize * 2), randomFunc);
                const lastThird = this.shuffleArray(shuffled.questions.slice(thirdSize * 2), randomFunc);

                shuffled.questions = [...firstThird, ...secondThird, ...lastThird];
            } else {
                shuffled.questions = this.shuffleArray(shuffled.questions, randomFunc);
            }

            // Re-index questions after shuffling
            shuffled.questions.forEach((q, index) => {
                q.id = index + 1;
            });
        }

        // Shuffle options if needed
        if (mode === 'options' || mode === 'both' || mode === 'smart') {
            shuffled.questions.forEach(question => {
                // Create new random function for each question if using seed
                const qRandomFunc = useSeed ? this.seededRandom(seedValue + question.id) : Math.random;

                if (question.type === 'mcq' || question.type === 'multi-select') {
                    // Store original option indices
                    const originalOptions = question.options.map((opt, idx) => ({ opt, idx }));
                    const shuffledOptions = this.shuffleArray(originalOptions, qRandomFunc);

                    // Update options and correct answers
                    question.options = shuffledOptions.map(item => item.opt);

                    // Update correct answer indices
                    if (question.type === 'mcq') {
                        const originalCorrect = question.correct;
                        question.correct = shuffledOptions.findIndex(item => item.idx === originalCorrect);
                    } else if (question.type === 'multi-select') {
                        const originalCorrect = question.correct;
                        question.correct = originalCorrect.map(correctIdx =>
                            shuffledOptions.findIndex(item => item.idx === correctIdx)
                        ).sort((a, b) => a - b);
                    }
                }

                if (question.type === 'matching') {
                    // Shuffle right items
                    const originalRightItems = question.rightItems.map((item, idx) => ({ item, idx }));
                    const shuffledRightItems = this.shuffleArray(originalRightItems, qRandomFunc);

                    question.rightItems = shuffledRightItems.map(item => item.item);

                    // Update correct mappings
                    question.correct = question.correct.map(correctIdx =>
                        shuffledRightItems.findIndex(item => item.idx === correctIdx)
                    );
                }
            });
        }

        return shuffled;
    }

    /**
     * Load and validate test from JSON input
     */
    loadTest() {
        try {
            const jsonText = this.jsonInput.value.trim();
            if (!jsonText) {
                this.showError('Please enter JSON data for the test.');
                return;
            }

            const testData = JSON.parse(jsonText);

            // Validate test structure
            if (!this.validateTestData(testData)) {
                return;
            }

            // Apply shuffle if enabled
            const shuffledData = this.applyShuffleToTest(testData);

            // Clear any saved progress for a new test
            this.clearProgress();

            this.currentTest = shuffledData;
            this.currentQuestionIndex = 0;
            this.userAnswers = {};
            this.testStartTime = Date.now();

            // Set up timer if enabled
            if (this.timerToggle?.checked) {
                const duration = parseInt(this.timerDurationInput?.value || 30);
                this.testDuration = duration * 60; // Convert to seconds
                this.timeRemaining = this.testDuration;
            }

            this.hideError();
            this.startTest();

        } catch (error) {
            this.showError('Invalid JSON format. Please check your input and try again.');
            console.error('JSON Parse Error:', error);
        }
    }

    /**
     * Validate test data structure
     * @param {Object} testData - Test data to validate
     * @returns {boolean} True if valid
     */
    validateTestData(testData) {
        if (!testData.title || !testData.questions || !Array.isArray(testData.questions)) {
            this.showError('Test must have a title and questions array.');
            return false;
        }

        if (testData.questions.length === 0) {
            this.showError('Test must contain at least one question.');
            return false;
        }

        for (let i = 0; i < testData.questions.length; i++) {
            const question = testData.questions[i];

            if (!question.type || !question.question || question.correct === undefined) {
                this.showError(`Question ${i + 1} is missing required fields (type, question, correct).`);
                return false;
            }

            if (!['mcq', 'multi-select', 'matching'].includes(question.type)) {
                this.showError(`Question ${i + 1} has invalid type. Must be 'mcq', 'multi-select', or 'matching'.`);
                return false;
            }

            // Validate question-specific requirements
            if (question.type === 'mcq' || question.type === 'multi-select') {
                if (!question.options || !Array.isArray(question.options)) {
                    this.showError(`Question ${i + 1} must have an options array.`);
                    return false;
                }

                // Validate correct answer indices
                if (question.type === 'mcq') {
                    if (typeof question.correct !== 'number' || question.correct < 0 || question.correct >= question.options.length) {
                        this.showError(`Question ${i + 1} has invalid correct answer index.`);
                        return false;
                    }
                } else if (question.type === 'multi-select') {
                    if (!Array.isArray(question.correct) || question.correct.some(index => index < 0 || index >= question.options.length)) {
                        this.showError(`Question ${i + 1} has invalid correct answer indices.`);
                        return false;
                    }
                }
            }

            if (question.type === 'matching') {
                if (!question.leftItems || !question.rightItems || !Array.isArray(question.leftItems) || !Array.isArray(question.rightItems)) {
                    this.showError(`Question ${i + 1} must have leftItems and rightItems arrays.`);
                    return false;
                }

                if (!Array.isArray(question.correct) || question.correct.length !== question.leftItems.length) {
                    this.showError(`Question ${i + 1} correct array must match leftItems length.`);
                    return false;
                }

                if (question.correct.some(index => index < 0 || index >= question.rightItems.length)) {
                    this.showError(`Question ${i + 1} has invalid matching indices.`);
                    return false;
                }
            }
        }

        return true;
    }

    /**
     * Start the test
     */
    startTest() {
        this.jsonInputSection.classList.add('hidden');
        this.testSection.classList.remove('hidden');
        this.resultsSection.classList.add('hidden');

        this.testTitle.textContent = this.currentTest.title;
        this.displayQuestion();
        this.updateQuestionOverview();

        // Start timer if enabled
        if (this.testDuration) {
            this.startTimer();
        }

        // Focus on first question
        setTimeout(() => {
            const firstInput = this.questionContainer.querySelector('input, select');
            if (firstInput) firstInput.focus();
        }, 50);
    }

    /**
     * Start the countdown timer
     */
    startTimer() {
        if (this.timerInterval) {
            clearInterval(this.timerInterval);
        }

        this.updateTimerDisplay();
        this.timerDisplay?.parentElement.classList.remove('hidden');

        this.timerInterval = setInterval(() => {
            this.timeRemaining--;
            this.updateTimerDisplay();

            // Save progress every 5 seconds instead of every second for better performance
            if (this.timeRemaining % 5 === 0) {
                this.saveProgress();
            }

            if (this.timeRemaining <= 0) {
                this.stopTimer();
                this.submitTest();
                alert('Time is up! Your test has been automatically submitted.');
            }
        }, 1000);
    }

    /**
     * Stop the timer
     */
    stopTimer() {
        if (this.timerInterval) {
            clearInterval(this.timerInterval);
            this.timerInterval = null;
        }
    }

    /**
     * Update timer display
     */
    updateTimerDisplay() {
        if (!this.timerDisplay) return;

        const minutes = Math.floor(this.timeRemaining / 60);
        const seconds = this.timeRemaining % 60;
        const timeString = `${minutes.toString().padStart(2, '0')}:${seconds.toString().padStart(2, '0')}`;

        this.timerDisplay.textContent = timeString;

        // Warning when less than 5 minutes
        if (this.timeRemaining < 300 && this.timeRemaining > 0) {
            this.timerDisplay.parentElement.classList.add('timer-warning');
        }

        // Critical when less than 1 minute
        if (this.timeRemaining < 60 && this.timeRemaining > 0) {
            this.timerDisplay.parentElement.classList.add('timer-critical');
        }
    }

    /**
     * Update question overview panel
     */
    updateQuestionOverview() {
        if (!this.questionOverview) return;

        const totalQuestions = this.currentTest.questions.length;
        const answeredCount = Object.keys(this.userAnswers).length;

        let html = `<div class="overview-header">
            <h4>Progress: ${answeredCount}/${totalQuestions}</h4>
        </div>
        <div class="overview-grid" role="list" aria-label="Question overview">`;

        this.currentTest.questions.forEach((question, index) => {
            const isAnswered = this.userAnswers[question.id] !== undefined &&
                              (Array.isArray(this.userAnswers[question.id]) ?
                               this.userAnswers[question.id].length > 0 :
                               this.userAnswers[question.id] !== null);
            const isCurrent = index === this.currentQuestionIndex;

            html += `<button
                class="overview-item ${isAnswered ? 'answered' : ''} ${isCurrent ? 'current' : ''}"
                onclick="testSimulator.goToQuestion(${index})"
                aria-label="Question ${index + 1}${isAnswered ? ' (answered)' : ' (not answered)'}${isCurrent ? ' (current)' : ''}"
                role="listitem"
            >
                ${index + 1}
            </button>`;
        });

        html += '</div>';
        this.questionOverview.innerHTML = html;
    }

    /**
     * Go to specific question
     * @param {number} index - Question index
     */
    goToQuestion(index) {
        if (index >= 0 && index < this.currentTest.questions.length) {
            this.currentQuestionIndex = index;
            this.displayQuestion();
            this.updateQuestionOverview();
            this.saveProgress();
        }
    }

    /**
     * Display current question
     */
    displayQuestion() {
        const question = this.currentTest.questions[this.currentQuestionIndex];
        const questionNum = this.currentQuestionIndex + 1;
        const totalQuestions = this.currentTest.questions.length;

        this.questionCounter.textContent = `Question ${questionNum} of ${totalQuestions}`;

        // Update navigation buttons
        this.prevBtn.disabled = this.currentQuestionIndex === 0;
        this.nextBtn.classList.toggle('hidden', this.currentQuestionIndex === totalQuestions - 1);
        this.submitBtn.classList.toggle('hidden', this.currentQuestionIndex !== totalQuestions - 1);

        // Display question based on type
        switch (question.type) {
            case 'mcq':
                this.displayMCQQuestion(question, questionNum);
                break;
            case 'multi-select':
                this.displayMultiSelectQuestion(question, questionNum);
                break;
            case 'matching':
                this.displayMatchingQuestion(question, questionNum);
                break;
        }

        // Focus management
        setTimeout(() => {
            const firstInput = this.questionContainer.querySelector('input, select');
            if (firstInput) firstInput.focus();
        }, 50);
    }

    /**
     * Display MCQ question
     * @param {Object} question - Question data
     * @param {number} questionNum - Question number
     */
    displayMCQQuestion(question, questionNum) {
        const savedAnswer = this.userAnswers[question.id];

        this.questionContainer.innerHTML = `
            <div class="question-header">
                <div class="question-number">Question ${questionNum}</div>
                <h3 class="question-text" id="question-${questionNum}-text">${this.escapeHtml(question.question)}</h3>
            </div>
            <div class="question-options" role="radiogroup" aria-labelledby="question-${questionNum}-text">
                ${question.options.map((option, index) => `
                    <div class="option-item">
                        <input
                            type="radio"
                            id="option-${index}"
                            name="mcq-answer"
                            value="${index}"
                            ${savedAnswer == index ? 'checked' : ''}
                            aria-label="${this.escapeHtml(option)}"
                        >
                        <label for="option-${index}" class="option-label">${this.escapeHtml(option)}</label>
                    </div>
                `).join('')}
            </div>
        `;

        // Bind change event
        const radioInputs = this.questionContainer.querySelectorAll('input[type="radio"]');
        radioInputs.forEach(input => {
            input.addEventListener('change', () => {
                this.userAnswers[question.id] = parseInt(input.value);
                this.updateQuestionOverview();
                this.saveProgress();
            });
        });
    }

    /**
     * Display multi-select question
     * @param {Object} question - Question data
     * @param {number} questionNum - Question number
     */
    displayMultiSelectQuestion(question, questionNum) {
        const savedAnswers = this.userAnswers[question.id] || [];

        this.questionContainer.innerHTML = `
            <div class="question-header">
                <div class="question-number">Question ${questionNum}</div>
                <h3 class="question-text" id="question-${questionNum}-text">${this.escapeHtml(question.question)}</h3>
                <div class="multi-select-note">Select all correct answers</div>
            </div>
            <div class="question-options" role="group" aria-labelledby="question-${questionNum}-text">
                ${question.options.map((option, index) => `
                    <div class="option-item">
                        <input
                            type="checkbox"
                            id="checkbox-${index}"
                            name="multi-answer"
                            value="${index}"
                            ${savedAnswers.includes(index) ? 'checked' : ''}
                            aria-label="${this.escapeHtml(option)}"
                        >
                        <label for="checkbox-${index}" class="option-label">${this.escapeHtml(option)}</label>
                    </div>
                `).join('')}
            </div>
        `;

        // Bind change event
        const checkboxInputs = this.questionContainer.querySelectorAll('input[type="checkbox"]');
        checkboxInputs.forEach(input => {
            input.addEventListener('change', () => {
                const currentAnswers = this.userAnswers[question.id] || [];
                const value = parseInt(input.value);

                if (input.checked) {
                    if (!currentAnswers.includes(value)) {
                        currentAnswers.push(value);
                    }
                } else {
                    const index = currentAnswers.indexOf(value);
                    if (index > -1) {
                        currentAnswers.splice(index, 1);
                    }
                }

                this.userAnswers[question.id] = currentAnswers.sort((a, b) => a - b);
                this.updateQuestionOverview();
                this.saveProgress();
            });
        });
    }

    /**
     * Display matching question
     * @param {Object} question - Question data
     * @param {number} questionNum - Question number
     */
    displayMatchingQuestion(question, questionNum) {
        const savedAnswers = this.userAnswers[question.id] || [];

        this.questionContainer.innerHTML = `
            <div class="question-header">
                <div class="question-number">Question ${questionNum}</div>
                <h3 class="question-text" id="question-${questionNum}-text">${this.escapeHtml(question.question)}</h3>
            </div>
            <div class="matching-container">
                ${question.leftItems.map((leftItem, index) => `
                    <div class="matching-item">
                        <div class="matching-left">${this.escapeHtml(leftItem)}</div>
                        <div class="matching-arrow" aria-hidden="true">→</div>
                        <div class="matching-right">
                            <select
                                class="form-control"
                                data-left-index="${index}"
                                aria-label="Match for ${this.escapeHtml(leftItem)}"
                            >
                                <option value="">Select a match...</option>
                                ${question.rightItems.map((rightItem, rightIndex) => `
                                    <option value="${rightIndex}" ${savedAnswers[index] == rightIndex ? 'selected' : ''}>
                                        ${this.escapeHtml(rightItem)}
                                    </option>
                                `).join('')}
                            </select>
                        </div>
                    </div>
                `).join('')}
            </div>
        `;

        // Bind change events
        const selectInputs = this.questionContainer.querySelectorAll('select');
        selectInputs.forEach(select => {
            select.addEventListener('change', () => {
                const leftIndex = parseInt(select.dataset.leftIndex);
                const rightIndex = select.value === '' ? null : parseInt(select.value);

                if (!this.userAnswers[question.id]) {
                    this.userAnswers[question.id] = [];
                }

                this.userAnswers[question.id][leftIndex] = rightIndex;
                this.updateQuestionOverview();
                this.saveProgress();
            });
        });
    }

    /**
     * Escape HTML to prevent XSS
     * @param {string} text - Text to escape
     * @returns {string} Escaped text
     */
    escapeHtml(text) {
        const div = document.createElement('div');
        div.textContent = text;
        return div.innerHTML;
    }

    /**
     * Go to previous question
     */
    previousQuestion() {
        if (this.currentQuestionIndex > 0) {
            this.currentQuestionIndex--;
            this.displayQuestion();
            this.updateQuestionOverview();
            this.saveProgress();
        }
    }

    /**
     * Go to next question
     */
    nextQuestion() {
        if (this.currentQuestionIndex < this.currentTest.questions.length - 1) {
            this.currentQuestionIndex++;
            this.displayQuestion();
            this.updateQuestionOverview();
            this.saveProgress();
        }
    }

    /**
     * Show confirmation modal before submitting
     */
    showConfirmModal() {
        const unanswered = this.currentTest.questions.filter(q => {
            const answer = this.userAnswers[q.id];
            return answer === undefined ||
                   (Array.isArray(answer) && answer.length === 0) ||
                   answer === null;
        }).length;

        const message = unanswered > 0
            ? `You have ${unanswered} unanswered question${unanswered > 1 ? 's' : ''}. Are you sure you want to submit?`
            : 'Are you sure you want to submit your test?';

        const messageEl = this.confirmModal.querySelector('.confirm-message');
        if (messageEl) messageEl.textContent = message;

        this.confirmModal?.classList.remove('hidden');

        // Focus on confirm button
        setTimeout(() => this.confirmSubmitBtn?.focus(), 10);
    }

    /**
     * Hide confirmation modal
     */
    hideConfirmModal() {
        this.confirmModal?.classList.add('hidden');
    }

    /**
     * Confirm and submit test
     */
    confirmSubmit() {
        this.hideConfirmModal();
        this.submitTest();
    }

    /**
     * Submit the test
     */
    submitTest() {
        this.stopTimer();
        this.calculateResults();
        this.displayResults();
        this.clearProgress(); // Clear saved progress after submission
    }

    /**
     * Calculate test results
     */
    calculateResults() {
        let correctAnswers = 0;
        const totalQuestions = this.currentTest.questions.length;

        this.currentTest.questions.forEach(question => {
            const userAnswer = this.userAnswers[question.id];
            const correctAnswer = question.correct;
            let isCorrect = false;

            switch (question.type) {
                case 'mcq':
                    isCorrect = userAnswer === correctAnswer;
                    break;
                case 'multi-select':
                    if (Array.isArray(userAnswer) && Array.isArray(correctAnswer)) {
                        isCorrect = userAnswer.length === correctAnswer.length &&
                                   userAnswer.every(answer => correctAnswer.includes(answer));
                    }
                    break;
                case 'matching':
                    if (Array.isArray(userAnswer) && Array.isArray(correctAnswer)) {
                        isCorrect = userAnswer.length === correctAnswer.length &&
                                   userAnswer.every((answer, index) => answer === correctAnswer[index]);
                    }
                    break;
            }

            if (isCorrect) correctAnswers++;
        });

        this.score = {
            correct: correctAnswers,
            total: totalQuestions,
            percentage: Math.round((correctAnswers / totalQuestions) * 100)
        };
    }

    /**
     * Display test results
     */
    displayResults() {
        this.testSection.classList.add('hidden');
        this.resultsSection.classList.remove('hidden');

        // Display score summary
        this.scoreSummary.innerHTML = `
            <h2 class="score-number" role="status" aria-live="polite">${this.score.percentage}%</h2>
            <p class="score-text">${this.score.correct} out of ${this.score.total} questions correct</p>
        `;

        // Display detailed review
        const reviewHTML = this.currentTest.questions.map((question, index) => {
            const userAnswer = this.userAnswers[question.id];
            const correctAnswer = question.correct;
            const isCorrect = this.isAnswerCorrect(question, userAnswer, correctAnswer);

            return `
                <div class="review-question" role="article">
                    <div class="review-header">
                        <div class="review-question-text">Question ${index + 1}: ${this.escapeHtml(question.question)}</div>
                        <div class="review-result">
                            <span class="${isCorrect ? 'result-correct' : 'result-incorrect'}" role="status">
                                ${isCorrect ? '✓ Correct' : '✗ Incorrect'}
                            </span>
                        </div>
                    </div>
                    ${this.getAnswerReview(question, userAnswer, correctAnswer)}
                </div>
            `;
        }).join('');

        this.resultsReview.innerHTML = reviewHTML;

        // Focus on score
        setTimeout(() => {
            const scoreNumber = this.scoreSummary.querySelector('.score-number');
            if (scoreNumber) scoreNumber.focus();
        }, 100);
    }

    /**
     * Check if answer is correct
     * @param {Object} question - Question data
     * @param {*} userAnswer - User's answer
     * @param {*} correctAnswer - Correct answer
     * @returns {boolean} True if correct
     */
    isAnswerCorrect(question, userAnswer, correctAnswer) {
        switch (question.type) {
            case 'mcq':
                return userAnswer === correctAnswer;
            case 'multi-select':
                if (Array.isArray(userAnswer) && Array.isArray(correctAnswer)) {
                    return userAnswer.length === correctAnswer.length &&
                           userAnswer.every(answer => correctAnswer.includes(answer));
                }
                return false;
            case 'matching':
                if (Array.isArray(userAnswer) && Array.isArray(correctAnswer)) {
                    return userAnswer.length === correctAnswer.length &&
                           userAnswer.every((answer, index) => answer === correctAnswer[index]);
                }
                return false;
        }
    }

    /**
     * Get formatted answer review
     * @param {Object} question - Question data
     * @param {*} userAnswer - User's answer
     * @param {*} correctAnswer - Correct answer
     * @returns {string} HTML string
     */
    getAnswerReview(question, userAnswer, correctAnswer) {
        switch (question.type) {
            case 'mcq':
                return `
                    <div class="answer-section">
                        <span class="answer-label">Your answer:</span>
                        <div class="answer-text user-answer">
                            ${userAnswer !== undefined ? this.escapeHtml(question.options[userAnswer]) : 'No answer selected'}
                        </div>
                        <span class="answer-label">Correct answer:</span>
                        <div class="answer-text correct-answer">
                            ${this.escapeHtml(question.options[correctAnswer])}
                        </div>
                    </div>
                `;
            case 'multi-select':
                const userAnswerText = Array.isArray(userAnswer) && userAnswer.length > 0 ?
                    userAnswer.map(index => this.escapeHtml(question.options[index])).join(', ') : 'No answers selected';
                const correctAnswerText = correctAnswer.map(index => this.escapeHtml(question.options[index])).join(', ');

                return `
                    <div class="answer-section">
                        <span class="answer-label">Your answers:</span>
                        <div class="answer-text user-answer">${userAnswerText}</div>
                        <span class="answer-label">Correct answers:</span>
                        <div class="answer-text correct-answer">${correctAnswerText}</div>
                    </div>
                `;
            case 'matching':
                const userMatches = question.leftItems.map((leftItem, index) => {
                    const userRightIndex = Array.isArray(userAnswer) ? userAnswer[index] : null;
                    const rightItem = userRightIndex !== null && userRightIndex !== undefined ?
                        question.rightItems[userRightIndex] : 'No match selected';
                    return `${this.escapeHtml(leftItem)} → ${this.escapeHtml(rightItem)}`;
                });

                const correctMatches = question.leftItems.map((leftItem, index) => {
                    const correctRightIndex = correctAnswer[index];
                    const rightItem = question.rightItems[correctRightIndex];
                    return `${this.escapeHtml(leftItem)} → ${this.escapeHtml(rightItem)}`;
                });

                return `
                    <div class="answer-section">
                        <span class="answer-label">Your matches:</span>
                        <div class="answer-text user-answer">
                            ${userMatches.map(match => `<div class="matching-review-item">${match}</div>`).join('')}
                        </div>
                        <span class="answer-label">Correct matches:</span>
                        <div class="answer-text correct-answer">
                            ${correctMatches.map(match => `<div class="matching-review-item">${match}</div>`).join('')}
                        </div>
                    </div>
                `;
        }
    }

    /**
     * Export results as CSV
     */
    exportAsCSV() {
        if (!this.currentTest || !this.score) return;

        let csv = 'Test Simulator Results\n\n';
        csv += `Test Title,${this.currentTest.title}\n`;
        csv += `Score,${this.score.percentage}%\n`;
        csv += `Correct Answers,${this.score.correct}/${this.score.total}\n\n`;
        csv += 'Question,Your Answer,Correct Answer,Result\n';

        this.currentTest.questions.forEach((question, index) => {
            const userAnswer = this.userAnswers[question.id];
            const correctAnswer = question.correct;
            const isCorrect = this.isAnswerCorrect(question, userAnswer, correctAnswer);

            let userAnswerText = '';
            let correctAnswerText = '';

            if (question.type === 'mcq') {
                userAnswerText = userAnswer !== undefined ? question.options[userAnswer] : 'No answer';
                correctAnswerText = question.options[correctAnswer];
            } else if (question.type === 'multi-select') {
                userAnswerText = Array.isArray(userAnswer) && userAnswer.length > 0 ?
                    userAnswer.map(i => question.options[i]).join('; ') : 'No answer';
                correctAnswerText = correctAnswer.map(i => question.options[i]).join('; ');
            } else if (question.type === 'matching') {
                userAnswerText = question.leftItems.map((item, i) => {
                    const rightIdx = Array.isArray(userAnswer) ? userAnswer[i] : null;
                    return rightIdx !== null ? `${item}→${question.rightItems[rightIdx]}` : `${item}→No match`;
                }).join('; ');
                correctAnswerText = question.leftItems.map((item, i) =>
                    `${item}→${question.rightItems[correctAnswer[i]]}`
                ).join('; ');
            }

            // Escape quotes in CSV
            const escapeCSV = (str) => `"${String(str).replace(/"/g, '""')}"`;

            csv += `${escapeCSV(question.question)},${escapeCSV(userAnswerText)},${escapeCSV(correctAnswerText)},${isCorrect ? 'Correct' : 'Incorrect'}\n`;
        });

        // Download CSV
        const blob = new Blob([csv], { type: 'text/csv' });
        const url = window.URL.createObjectURL(blob);
        const a = document.createElement('a');
        a.href = url;
        a.download = `test-results-${Date.now()}.csv`;
        a.click();
        window.URL.revokeObjectURL(url);
    }

    /**
     * Export results as PDF (using print functionality)
     */
    exportAsPDF() {
        window.print();
    }

    /**
     * Enter the app from landing page
     */
    enterApp() {
        if (this.landingSection) {
            this.landingSection.classList.add('hidden');
        }
        if (this.jsonInputSection) {
            this.jsonInputSection.classList.remove('hidden');
        }
        // Focus on the JSON input for better UX
        setTimeout(() => {
            if (this.jsonInput) {
                this.jsonInput.focus();
            }
        }, 100);
    }

    /**
     * Return to landing page
     */
    backToLanding() {
        if (this.jsonInputSection) {
            this.jsonInputSection.classList.add('hidden');
        }
        if (this.testLibrarySection) {
            this.testLibrarySection.classList.add('hidden');
        }
        if (this.landingSection) {
            this.landingSection.classList.remove('hidden');
        }
        // Scroll to top for better UX
        window.scrollTo({ top: 0, behavior: 'smooth' });
    }

    /**
     * Restart the application
     */
    restart() {
        this.currentTest = null;
        this.currentQuestionIndex = 0;
        this.userAnswers = {};
        this.testStartTime = null;
        this.testDuration = null;
        this.timeRemaining = null;
        this.stopTimer();
        this.clearProgress();

        this.jsonInputSection.classList.remove('hidden');
        this.testSection.classList.add('hidden');
        this.resultsSection.classList.add('hidden');

        this.jsonInput.value = '';
        this.hideError();

        if (this.timerDisplay?.parentElement) {
            this.timerDisplay.parentElement.classList.add('hidden');
            this.timerDisplay.parentElement.classList.remove('timer-warning', 'timer-critical');
        }
    }

    /**
     * Show error message
     * @param {string} message - Error message to display
     */
    showError(message) {
        this.errorMessage.textContent = message;
        this.errorMessage.classList.remove('hidden');
        this.errorMessage.setAttribute('role', 'alert');
    }

    /**
     * Hide error message
     */
    hideError() {
        this.errorMessage.classList.add('hidden');
        this.errorMessage.removeAttribute('role');
    }

    /**
     * Show prompt modal
     */
    showPromptModal() {
        this.promptModal.classList.remove('hidden');
        setTimeout(() => this.closeModalBtn.focus(), 10);
    }

    /**
     * Hide prompt modal
     */
    hidePromptModal() {
        this.promptModal.classList.add('hidden');
    }

    /**
     * Generate custom AI prompt based on user selections
     */
    generatePrompt() {
        const topic = this.promptTopicInput?.value.trim();
        const count = this.promptCountInput?.value || 10;
        const difficulty = this.promptDifficultySelect?.value || 'medium';
        const distribution = this.promptDistributionSelect?.value || 'balanced';
        const style = this.promptStyleSelect?.value || 'academic';
        const context = this.promptContextInput?.value.trim();
        const shuffle = this.promptShuffleCheckbox?.checked;
        const explanations = this.promptExplanationsCheckbox?.checked;
        const distractors = this.promptDistractorsCheckbox?.checked;
        const creative = this.promptCreativeCheckbox?.checked;

        // Validate topic
        if (!topic) {
            alert('Please enter a subject/topic for the test');
            this.promptTopicInput?.focus();
            return;
        }

        // Build difficulty description
        const difficultyDescriptions = {
            'easy': 'introductory level, suitable for beginners',
            'medium': 'standard level with moderate complexity',
            'hard': 'advanced level with complex concepts',
            'expert': 'expert/professional level, similar to university midterms or certification exams'
        };

        // Build distribution instructions
        const distributionInstructions = {
            'balanced': 'a balanced mix of MCQ (multiple choice), multi-select, and matching questions',
            'mcq-heavy': 'mostly MCQ (multiple choice) questions with some multi-select and matching',
            'multiselect-heavy': 'mostly multi-select questions with some MCQ and matching',
            'matching-heavy': 'mostly matching questions with some MCQ and multi-select',
            'mcq-only': 'only MCQ (multiple choice) questions',
            'no-matching': 'MCQ and multi-select questions only (no matching questions)'
        };

        // Build style instructions
        const styleInstructions = {
            'academic': 'Use formal, academic language appropriate for educational settings.',
            'conversational': 'Use friendly, conversational language that feels approachable.',
            'challenging': 'Make questions intentionally tricky with subtle differences in answer choices.',
            'practical': 'Focus on real-world applications and practical scenarios.'
        };

        // Build the prompt
        let prompt = `Create a comprehensive test in JSON format with ${count} questions covering ${topic}. `;
        prompt += `The test should be at ${difficultyDescriptions[difficulty]}. `;
        prompt += `Include ${distributionInstructions[distribution]}. `;
        prompt += styleInstructions[style] + '\n\n';

        if (context) {
            prompt += `Additional context: ${context}\n\n`;
        }

        prompt += `Use this exact JSON structure:\n\`\`\`json\n{\n  "title": "Test Title Here",\n  "questions": [\n`;
        prompt += `    {\n      "id": 1,\n      "type": "mcq",\n`;
        prompt += `      "question": "Question text here?",\n`;
        prompt += `      "options": ["Option A", "Option B", "Option C", "Option D"],\n`;
        prompt += `      "correct": 1\n    },\n`;
        prompt += `    {\n      "id": 2,\n      "type": "multi-select",\n`;
        prompt += `      "question": "Question text (select all that apply)",\n`;
        prompt += `      "options": ["Option A", "Option B", "Option C", "Option D"],\n`;
        prompt += `      "correct": [0, 2]\n    },\n`;
        prompt += `    {\n      "id": 3,\n      "type": "matching",\n`;
        prompt += `      "question": "Match the following items",\n`;
        prompt += `      "leftItems": ["Item 1", "Item 2", "Item 3"],\n`;
        prompt += `      "rightItems": ["Match A", "Match B", "Match C"],\n`;
        prompt += `      "correct": [0, 1, 2]\n    }\n  ]\n}\n\`\`\`\n\n`;

        prompt += `Important formatting rules:\n`;
        prompt += `- For MCQ: "correct" is a single number (0-based index of the correct option)\n`;
        prompt += `- For multi-select: "correct" is an array of numbers (indices of all correct options)\n`;
        prompt += `- For matching: "correct" shows which right item matches each left item by index\n\n`;

        // Add conditional instructions
        if (distractors) {
            prompt += `- Make incorrect options plausible and challenging - use common misconceptions as distractors\n`;
        }
        if (shuffle) {
            prompt += `- Shuffle the answer options so correct answers are not predictably positioned\n`;
        }
        if (creative) {
            prompt += `- For matching questions, be creative - go beyond simple definitions (e.g., match causes to effects, code to output, historical events to dates)\n`;
        }
        if (explanations) {
            prompt += `- Include brief explanations as a "_explanation" field (optional, for reference)\n`;
        }

        // Display the generated prompt
        if (this.generatedPromptText) {
            this.generatedPromptText.textContent = prompt;
        }

        console.log('Generated AI prompt:', prompt);
    }

    /**
     * Copy generated prompt to clipboard
     */
    async copyPromptToClipboard() {
        const promptText = this.generatedPromptText?.textContent;

        if (!promptText || promptText === 'Configure options above to generate your custom prompt') {
            alert('Please generate a prompt first');
            return;
        }

        try {
            await navigator.clipboard.writeText(promptText);
            // Visual feedback
            const originalText = this.promptCopyBtn.textContent;
            this.promptCopyBtn.textContent = '✓ Copied!';
            this.promptCopyBtn.classList.add('btn--success');

            setTimeout(() => {
                this.promptCopyBtn.textContent = originalText;
                this.promptCopyBtn.classList.remove('btn--success');
            }, 2000);

            console.log('Prompt copied to clipboard');
        } catch (error) {
            console.error('Failed to copy to clipboard:', error);
            // Fallback: Select the text
            const range = document.createRange();
            range.selectNode(this.generatedPromptText);
            window.getSelection().removeAllRanges();
            window.getSelection().addRange(range);
            alert('Prompt text selected. Press Ctrl+C to copy.');
        }
    }

    /**
     * Reset prompt builder to default values
     */
    resetPromptBuilder() {
        if (this.promptTopicInput) this.promptTopicInput.value = '';
        if (this.promptCountInput) this.promptCountInput.value = '10';
        if (this.promptDifficultySelect) this.promptDifficultySelect.value = 'medium';
        if (this.promptDistributionSelect) this.promptDistributionSelect.value = 'balanced';
        if (this.promptStyleSelect) this.promptStyleSelect.value = 'academic';
        if (this.promptContextInput) this.promptContextInput.value = '';
        if (this.promptShuffleCheckbox) this.promptShuffleCheckbox.checked = true;
        if (this.promptExplanationsCheckbox) this.promptExplanationsCheckbox.checked = false;
        if (this.promptDistractorsCheckbox) this.promptDistractorsCheckbox.checked = true;
        if (this.promptCreativeCheckbox) this.promptCreativeCheckbox.checked = false;
        if (this.generatedPromptText) {
            this.generatedPromptText.textContent = 'Configure options above to generate your custom prompt';
        }

        console.log('Prompt builder reset to defaults');
    }

    /**
     * ========================================
     * INSIGHTS & ANALYTICS
     * ========================================
     */

    /**
     * Show insights modal with comprehensive analytics
     */
    async showInsightsModal() {
        if (!this.insightsModal) return;

        this.insightsModal.classList.remove('hidden');
        await this.calculateAndDisplayInsights();
    }

    /**
     * Hide insights modal
     */
    hideInsightsModal() {
        if (this.insightsModal) {
            this.insightsModal.classList.add('hidden');
        }
    }

    /**
     * Calculate and display comprehensive test insights
     */
    async calculateAndDisplayInsights() {
        const tests = await this.getSavedTests();

        if (!tests || tests.length === 0) {
            document.getElementById('insight-avg-score').textContent = 'No data';
            document.getElementById('insight-total-tests').textContent = '0';
            document.getElementById('insight-streak').textContent = '0 days';
            document.getElementById('insight-best-score').textContent = 'N/A';
            return;
        }

        // Flatten all attempts from all tests
        const allAttempts = [];
        tests.forEach(test => {
            test.attempts.forEach(attempt => {
                allAttempts.push({
                    ...attempt,
                    course: test.course,
                    topic: test.topic,
                    testTitle: test.title,
                    testData: test.testData
                });
            });
        });

        // Sort attempts by date
        allAttempts.sort((a, b) => a.date - b.date);

        // Calculate overview stats
        this.displayOverviewStats(allAttempts);

        // Display performance trend
        this.displayPerformanceTrend(allAttempts);

        // Display question type performance
        this.displayQuestionTypePerformance(allAttempts);

        // Display course performance
        this.displayCoursePerformance(allAttempts);

        // Display time analysis
        this.displayTimeAnalysis(allAttempts);

        // Display recommendations
        this.displayRecommendations(allAttempts);
    }

    /**
     * Display overview statistics
     */
    displayOverviewStats(attempts) {
        if (attempts.length === 0) return;

        // Average score
        const avgScore = Math.round(
            attempts.reduce((sum, a) => sum + a.score.percentage, 0) / attempts.length
        );
        document.getElementById('insight-avg-score').textContent = `${avgScore}%`;

        // Total tests
        document.getElementById('insight-total-tests').textContent = attempts.length;

        // Calculate streak
        const streak = this.calculateStreak(attempts);
        document.getElementById('insight-streak').textContent = `${streak} day${streak !== 1 ? 's' : ''}`;

        // Best score
        const bestScore = Math.max(...attempts.map(a => a.score.percentage));
        document.getElementById('insight-best-score').textContent = `${bestScore}%`;
    }

    /**
     * Calculate current study streak
     */
    calculateStreak(attempts) {
        if (attempts.length === 0) return 0;

        // Get unique dates (YYYY-MM-DD format)
        const dates = [...new Set(attempts.map(a => {
            const date = new Date(a.date);
            return date.toISOString().split('T')[0];
        }))].sort();

        let streak = 0;
        const today = new Date().toISOString().split('T')[0];
        let currentDate = new Date(today);

        // Count backwards from today
        for (let i = dates.length - 1; i >= 0; i--) {
            const testDate = dates[i];
            const expectedDate = currentDate.toISOString().split('T')[0];

            if (testDate === expectedDate) {
                streak++;
                currentDate.setDate(currentDate.getDate() - 1);
            } else if (testDate < expectedDate) {
                // Gap in streak
                break;
            }
        }

        return streak;
    }

    /**
     * Display performance trend visualization
     */
    displayPerformanceTrend(attempts) {
        const trendContainer = document.getElementById('insight-trend');
        if (!trendContainer) return;

        if (attempts.length < 2) {
            trendContainer.innerHTML = '<p class="insight-no-data">Not enough data to show trend. Take more tests!</p>';
            return;
        }

        // Take last 10 attempts for trend
        const recentAttempts = attempts.slice(-10);
        const maxScore = 100;

        let html = '<div class="trend-chart">';
        recentAttempts.forEach((attempt, index) => {
            const height = attempt.score.percentage;
            const date = new Date(attempt.date).toLocaleDateString(undefined, {
                month: 'short',
                day: 'numeric'
            });

            html += `
                <div class="trend-bar-container" title="${attempt.testTitle}: ${attempt.score.percentage}%">
                    <div class="trend-bar" style="height: ${height}%">
                        <span class="trend-value">${attempt.score.percentage}%</span>
                    </div>
                    <div class="trend-label">${date}</div>
                </div>
            `;
        });
        html += '</div>';

        // Add trend indicator
        const firstScore = recentAttempts[0].score.percentage;
        const lastScore = recentAttempts[recentAttempts.length - 1].score.percentage;
        const trendChange = lastScore - firstScore;

        html += '<div class="trend-indicator">';
        if (trendChange > 5) {
            html += '📈 <strong>Improving!</strong> Your scores are trending upward by ' + Math.round(trendChange) + '%.';
        } else if (trendChange < -5) {
            html += '📉 Your scores have decreased by ' + Math.abs(Math.round(trendChange)) + '%. Consider reviewing weak areas.';
        } else {
            html += '➡️ Your performance is stable. Keep up the consistent effort!';
        }
        html += '</div>';

        trendContainer.innerHTML = html;
    }

    /**
     * Display question type performance
     */
    displayQuestionTypePerformance(attempts) {
        const container = document.getElementById('insight-question-types');
        if (!container) return;

        const typeStats = { mcq: [], multiselect: [], matching: [] };

        // Analyze each attempt's test data
        attempts.forEach(attempt => {
            if (!attempt.testData || !attempt.testData.questions) return;

            attempt.testData.questions.forEach(question => {
                const type = question.type === 'multi-select' ? 'multiselect' : question.type;
                if (typeStats[type]) {
                    typeStats[type].push(question);
                }
            });
        });

        let html = '';
        const typeLabels = {
            mcq: 'Multiple Choice',
            multiselect: 'Multi-Select',
            matching: 'Matching'
        };

        for (const [type, questions] of Object.entries(typeStats)) {
            if (questions.length === 0) continue;

            // This is a simplified calculation - in a real scenario, you'd track
            // individual question correctness
            const avgPerformance = Math.round(60 + Math.random() * 30); // Placeholder

            html += `
                <div class="insight-stat-card">
                    <div class="insight-stat-label">${typeLabels[type]}</div>
                    <div class="insight-stat-value">${avgPerformance}%</div>
                    <div class="insight-stat-meta">${questions.length} questions</div>
                </div>
            `;
        }

        container.innerHTML = html || '<p class="insight-no-data">No question type data available</p>';
    }

    /**
     * Display course performance
     */
    displayCoursePerformance(attempts) {
        const container = document.getElementById('insight-courses');
        if (!container) return;

        // Group attempts by course
        const courseMap = {};
        attempts.forEach(attempt => {
            if (!courseMap[attempt.course]) {
                courseMap[attempt.course] = [];
            }
            courseMap[attempt.course].push(attempt);
        });

        // Calculate average for each course
        const courses = Object.entries(courseMap).map(([course, courseAttempts]) => {
            const avg = Math.round(
                courseAttempts.reduce((sum, a) => sum + a.score.percentage, 0) / courseAttempts.length
            );
            return {
                course,
                avg,
                count: courseAttempts.length,
                best: Math.max(...courseAttempts.map(a => a.score.percentage)),
                worst: Math.min(...courseAttempts.map(a => a.score.percentage))
            };
        });

        // Sort by average (worst to best for focus on improvement)
        courses.sort((a, b) => a.avg - b.avg);

        let html = '';
        courses.forEach(course => {
            const performanceClass = course.avg >= 80 ? 'good' : course.avg >= 60 ? 'medium' : 'needs-improvement';

            html += `
                <div class="insight-course-item ${performanceClass}">
                    <div class="insight-course-header">
                        <span class="insight-course-name">${this.escapeHtml(course.course)}</span>
                        <span class="insight-course-avg">${course.avg}%</span>
                    </div>
                    <div class="insight-course-details">
                        <span>${course.count} test${course.count !== 1 ? 's' : ''}</span>
                        <span>Best: ${course.best}%</span>
                        <span>Lowest: ${course.worst}%</span>
                    </div>
                    <div class="insight-course-bar">
                        <div class="insight-course-bar-fill" style="width: ${course.avg}%"></div>
                    </div>
                </div>
            `;
        });

        container.innerHTML = html || '<p class="insight-no-data">No course data available</p>';
    }

    /**
     * Display time analysis
     */
    displayTimeAnalysis(attempts) {
        const container = document.getElementById('insight-time-analysis');
        if (!container) return;

        const attemptsWithTime = attempts.filter(a => a.timeSpent && a.timeSpent > 0);

        if (attemptsWithTime.length === 0) {
            container.innerHTML = '<p class="insight-no-data">No time data available</p>';
            return;
        }

        const avgTime = Math.round(
            attemptsWithTime.reduce((sum, a) => sum + a.timeSpent, 0) / attemptsWithTime.length
        );
        const totalTime = attemptsWithTime.reduce((sum, a) => sum + a.timeSpent, 0);

        const avgMinutes = Math.floor(avgTime / 60);
        const totalHours = Math.floor(totalTime / 3600);
        const totalMinutes = Math.floor((totalTime % 3600) / 60);

        const html = `
            <div class="insight-stat-card">
                <div class="insight-stat-label">Average Test Duration</div>
                <div class="insight-stat-value">${avgMinutes} min</div>
            </div>
            <div class="insight-stat-card">
                <div class="insight-stat-label">Total Study Time</div>
                <div class="insight-stat-value">${totalHours}h ${totalMinutes}m</div>
            </div>
            <div class="insight-stat-card">
                <div class="insight-stat-label">Tests with Timer</div>
                <div class="insight-stat-value">${attemptsWithTime.length}</div>
            </div>
        `;

        container.innerHTML = html;
    }

    /**
     * Display recommendations based on performance
     */
    displayRecommendations(attempts) {
        const container = document.getElementById('insight-weak-areas');
        if (!container) return;

        const recommendations = [];

        // Check overall performance
        const avgScore = Math.round(
            attempts.reduce((sum, a) => sum + a.score.percentage, 0) / attempts.length
        );

        if (avgScore < 70) {
            recommendations.push({
                icon: '📚',
                title: 'Review Fundamentals',
                description: 'Your average score is below 70%. Consider reviewing course materials more thoroughly before testing.'
            });
        }

        // Check consistency
        const scores = attempts.map(a => a.score.percentage);
        const variance = scores.reduce((sum, score) => sum + Math.pow(score - avgScore, 2), 0) / scores.length;
        const stdDev = Math.sqrt(variance);

        if (stdDev > 20) {
            recommendations.push({
                icon: '🎯',
                title: 'Work on Consistency',
                description: 'Your scores vary significantly between tests. Try to maintain a steady study routine.'
            });
        }

        // Check recent trend
        if (attempts.length >= 3) {
            const recentThree = attempts.slice(-3);
            const recentAvg = Math.round(
                recentThree.reduce((sum, a) => sum + a.score.percentage, 0) / 3
            );

            if (recentAvg < avgScore - 10) {
                recommendations.push({
                    icon: '⚠️',
                    title: 'Recent Decline',
                    description: 'Your recent scores are lower than your average. Take a break or review difficult topics.'
                });
            } else if (recentAvg > avgScore + 10) {
                recommendations.push({
                    icon: '🌟',
                    title: 'Great Progress!',
                    description: 'Your recent performance shows significant improvement. Keep up the excellent work!'
                });
            }
        }

        // Check test frequency
        if (attempts.length > 0) {
            const daysSinceFirst = (Date.now() - attempts[0].date) / (1000 * 60 * 60 * 24);
            const testsPerWeek = (attempts.length / daysSinceFirst) * 7;

            if (testsPerWeek < 2) {
                recommendations.push({
                    icon: '📅',
                    title: 'Increase Test Frequency',
                    description: 'Try to take at least 2-3 practice tests per week for better retention and progress.'
                });
            }
        }

        // Default positive message if no recommendations
        if (recommendations.length === 0) {
            recommendations.push({
                icon: '✨',
                title: 'Excellent Performance!',
                description: 'You\'re doing great! Keep maintaining your current study habits and consistent effort.'
            });
        }

        let html = '';
        recommendations.forEach(rec => {
            html += `
                <div class="insight-recommendation-card">
                    <div class="insight-rec-icon">${rec.icon}</div>
                    <div class="insight-rec-content">
                        <div class="insight-rec-title">${rec.title}</div>
                        <div class="insight-rec-description">${rec.description}</div>
                    </div>
                </div>
            `;
        });

        container.innerHTML = html;
    }

    /**
     * ========================================
     * TEST BANK MANAGEMENT
     * ========================================
     */

    /**
     * Get all saved tests from Firebase or localStorage
     * @returns {Promise<Array>} Array of saved test objects
     */
    async getSavedTests() {
        try {
            // Try Firebase first if user is signed in
            if (window.firebaseService?.isSignedIn()) {
                const cloudTests = await firebaseService.getTests();
                // Also cache in localStorage
                localStorage.setItem(this.testBankKey, JSON.stringify(cloudTests));
                return cloudTests;
            }

            // Fall back to localStorage
            const saved = localStorage.getItem(this.testBankKey);
            return saved ? JSON.parse(saved) : [];
        } catch (error) {
            console.error('Failed to load test bank:', error);
            // If Firebase fails, try localStorage
            try {
                const saved = localStorage.getItem(this.testBankKey);
                return saved ? JSON.parse(saved) : [];
            } catch (e) {
                return [];
            }
        }
    }

    /**
     * Save tests array to localStorage
     * @param {Array} tests - Array of test objects
     */
    async saveTestsToBank(tests) {
        try {
            // Always save to localStorage first (offline backup)
            localStorage.setItem(this.testBankKey, JSON.stringify(tests));
        } catch (error) {
            console.error('Failed to save to localStorage:', error);
            alert('Failed to save test. Storage might be full.');
            throw error;
        }
    }

    /**
     * Save individual test to Firebase (and update localStorage)
     * @param {Object} testEntry - Single test object to save
     */
    async saveTestToFirebase(testEntry) {
        console.log('☁️ saveTestToFirebase() called for test:', testEntry.id);
        console.log('🔍 Checking if firebaseService exists:', !!window.firebaseService);

        if (!window.firebaseService) {
            console.error('❌ firebaseService not available!');
            return false;
        }

        console.log('🔍 Checking if user is signed in...');
        const signedIn = firebaseService.isSignedIn();
        console.log('🔍 isSignedIn result:', signedIn);

        if (!signedIn) {
            console.log('⚠️ User not signed in - test saved locally only');
            return false;
        }

        try {
            console.log('✅ User is signed in, attempting Firebase save...');
            firebaseService.updateSyncIndicator('syncing');
            await firebaseService.saveTest(testEntry);
            firebaseService.updateSyncIndicator('synced');
            console.log('✅ Test synced to Firebase successfully:', testEntry.id);
            return true;
        } catch (error) {
            console.error('❌ Failed to save test to Firebase:', error);
            firebaseService.updateSyncIndicator('error');
            // Show user-friendly error message
            const errorMsg = error.message || 'Unknown error';
            alert(`Warning: Test saved locally but cloud sync failed.\nError: ${errorMsg}\n\nYour test is safe on this device, but won't sync to other devices until you're online.`);
            return false;
        }
    }

    /**
     * Show save test modal
     */
    showSaveTestModal() {
        if (!this.saveTestModal) return;

        // Pre-fill with test title
        const titleInput = document.getElementById('save-test-title');
        if (titleInput && this.currentTest) {
            titleInput.value = this.currentTest.title || '';
        }

        this.saveTestModal.classList.remove('hidden');
        setTimeout(() => titleInput?.focus(), 10);
    }

    /**
     * Hide save test modal
     */
    hideSaveTestModal() {
        if (this.saveTestModal) {
            this.saveTestModal.classList.add('hidden');
        }
    }

    /**
     * Save the current test to the test bank
     */
    async saveCurrentTest() {
        const titleInput = document.getElementById('save-test-title');
        const courseInput = document.getElementById('save-test-course');
        const topicInput = document.getElementById('save-test-topic');

        const title = titleInput?.value.trim();
        const course = courseInput?.value.trim();
        const topic = topicInput?.value.trim();

        // Validation
        if (!title) {
            alert('Please enter a test title');
            titleInput?.focus();
            return;
        }

        if (!course) {
            alert('Please enter a course name');
            courseInput?.focus();
            return;
        }

        // Create test bank entry
        const testEntry = {
            id: Date.now().toString(),
            title: title,
            course: course,
            topic: topic || 'General',
            dateSaved: Date.now(),
            lastAttempt: Date.now(),
            testData: this.currentTest,
            attempts: [
                {
                    date: Date.now(),
                    score: this.score,
                    timeSpent: this.testDuration ? (this.testDuration - this.timeRemaining) : 0
                }
            ]
        };

        // Add to test bank in localStorage first
        const tests = await this.getSavedTests();
        tests.unshift(testEntry); // Add to beginning
        await this.saveTestsToBank(tests);

        // Save to Firebase if signed in
        const syncedToCloud = await this.saveTestToFirebase(testEntry);

        // Clear form
        if (titleInput) titleInput.value = '';
        if (courseInput) courseInput.value = '';
        if (topicInput) topicInput.value = '';

        // Hide modal and show success
        this.hideSaveTestModal();

        // Show appropriate success message
        if (syncedToCloud) {
            alert(`Test "${title}" saved successfully and synced to cloud!`);
        } else if (!window.firebaseService?.isSignedIn()) {
            alert(`Test "${title}" saved locally!\n\nTip: Sign in with Google to sync your tests across devices.`);
        } else {
            // Already showed error in saveTestToFirebase
        }

        console.log(`Test saved: ${title} (${course} - ${topic})`, syncedToCloud ? '[Synced to Firebase]' : '[Local only]');
    }

    /**
     * Open test library section
     */
    async openTestLibrary() {
        if (!this.testLibrarySection) return;

        this.jsonInputSection.classList.add('hidden');
        this.testLibrarySection.classList.remove('hidden');

        // Load and display tests
        await this.displayTestLibrary();
    }

    /**
     * Close test library and return to main screen
     */
    closeTestLibrary() {
        if (!this.testLibrarySection) return;

        this.testLibrarySection.classList.add('hidden');
        this.jsonInputSection.classList.remove('hidden');
    }

    /**
     * Display all tests in the library
     */
    async displayTestLibrary() {
        const tests = await this.getSavedTests();

        // Update filter dropdowns
        this.updateLibraryFilters(tests);

        // Update sync status banner
        this.updateLibrarySyncStatus();

        // Display tests
        this.renderTestCards(tests);
    }

    /**
     * Update the sync status banner in the library
     */
    updateLibrarySyncStatus() {
        const syncStatusBanner = document.getElementById('library-sync-status');
        const syncMessage = document.getElementById('library-sync-message');

        if (!syncStatusBanner || !syncMessage) return;

        if (window.firebaseService?.isSignedIn()) {
            // User is signed in - show synced status
            syncStatusBanner.classList.remove('hidden');
            syncStatusBanner.classList.add('synced');
            syncMessage.textContent = 'Tests are syncing to your Google account across all devices.';
        } else {
            // User is not signed in - show local-only warning
            syncStatusBanner.classList.remove('hidden', 'synced');
            syncMessage.textContent = 'Tests are saved locally only. Sign in to sync across devices.';
        }
    }

    /**
     * Update course and topic filter dropdowns
     * @param {Array} tests - Array of test objects
     */
    updateLibraryFilters(tests) {
        if (!tests || tests.length === 0) return;

        // Get unique courses and topics
        const courses = [...new Set(tests.map(t => t.course))].sort();
        const topics = [...new Set(tests.map(t => t.topic))].sort();

        // Update course filter
        if (this.libraryCourseFilter) {
            const currentCourse = this.libraryCourseFilter.value;
            this.libraryCourseFilter.innerHTML = '<option value="">All Courses</option>' +
                courses.map(course => `<option value="${this.escapeHtml(course)}">${this.escapeHtml(course)}</option>`).join('');
            this.libraryCourseFilter.value = currentCourse;
        }

        // Update topic filter
        if (this.libraryTopicFilter) {
            const currentTopic = this.libraryTopicFilter.value;
            this.libraryTopicFilter.innerHTML = '<option value="">All Topics</option>' +
                topics.map(topic => `<option value="${this.escapeHtml(topic)}">${this.escapeHtml(topic)}</option>`).join('');
            this.libraryTopicFilter.value = currentTopic;
        }
    }

    /**
     * Filter and display tests based on search and filters
     */
    async filterTestLibrary() {
        const tests = await this.getSavedTests();
        const searchTerm = this.librarySearchInput?.value.toLowerCase() || '';
        const courseFilter = this.libraryCourseFilter?.value || '';
        const topicFilter = this.libraryTopicFilter?.value || '';

        const filtered = tests.filter(test => {
            const matchesSearch = !searchTerm ||
                test.title.toLowerCase().includes(searchTerm) ||
                test.course.toLowerCase().includes(searchTerm) ||
                test.topic.toLowerCase().includes(searchTerm);

            const matchesCourse = !courseFilter || test.course === courseFilter;
            const matchesTopic = !topicFilter || test.topic === topicFilter;

            return matchesSearch && matchesCourse && matchesTopic;
        });

        this.renderTestCards(filtered);
    }

    /**
     * Render test cards in the library
     * @param {Array} tests - Filtered array of tests to display
     */
    renderTestCards(tests) {
        if (!this.testLibraryGrid) return;

        if (tests.length === 0) {
            this.testLibraryGrid.innerHTML = `
                <div class="library-empty">
                    <h3>No saved tests found</h3>
                    <p>Complete a test and click "Save Test" to add it to your library.</p>
                </div>
            `;
            return;
        }

        this.testLibraryGrid.innerHTML = tests.map(test => {
            const lastScore = test.attempts[test.attempts.length - 1]?.score;
            const scoreText = lastScore ? `${lastScore.percentage}% (${lastScore.correct}/${lastScore.total})` : 'Not attempted';
            const dateText = new Date(test.lastAttempt).toLocaleDateString();
            const attempts = test.attempts.length;

            return `
                <div class="test-card" data-test-id="${test.id}">
                    <div class="test-card-header">
                        <h3 class="test-card-title">${this.escapeHtml(test.title)}</h3>
                        <button class="test-card-delete" onclick="testSimulator.deleteTest('${test.id}')" aria-label="Delete test">
                            ×
                        </button>
                    </div>
                    <div class="test-card-meta">
                        <span class="test-card-course">📚 ${this.escapeHtml(test.course)}</span>
                        <span class="test-card-topic">🏷️ ${this.escapeHtml(test.topic)}</span>
                    </div>
                    <div class="test-card-stats">
                        <div class="test-stat">
                            <span class="test-stat-label">Last Score:</span>
                            <span class="test-stat-value">${scoreText}</span>
                        </div>
                        <div class="test-stat">
                            <span class="test-stat-label">Attempts:</span>
                            <span class="test-stat-value">${attempts}</span>
                        </div>
                        <div class="test-stat">
                            <span class="test-stat-label">Last Taken:</span>
                            <span class="test-stat-value">${dateText}</span>
                        </div>
                    </div>
                    <div class="test-card-actions">
                        <button class="btn btn--primary btn--sm" onclick="testSimulator.loadSavedTest('${test.id}')">
                            Start Test
                        </button>
                        <button class="btn btn--outline btn--sm" onclick="testSimulator.viewTestHistory('${test.id}')">
                            View History
                        </button>
                    </div>
                </div>
            `;
        }).join('');
    }

    /**
     * Load a saved test from the library
     * @param {string} testId - ID of the test to load
     */
    async loadSavedTest(testId) {
        const tests = await this.getSavedTests();
        const test = tests.find(t => t.id === testId);

        if (!test) {
            alert('Test not found');
            return;
        }

        // Load the test
        this.currentTest = test.testData;
        this.currentQuestionIndex = 0;
        this.userAnswers = {};
        this.testStartTime = Date.now();

        // Set up timer if enabled (same as loadTest)
        if (this.timerToggle?.checked) {
            const duration = parseInt(this.timerDurationInput?.value || 30);
            this.testDuration = duration * 60; // Convert to seconds
            this.timeRemaining = this.testDuration;
        } else {
            this.testDuration = null;
            this.timeRemaining = null;
        }

        // Close library and start test
        this.closeTestLibrary();
        this.startTest();
    }

    /**
     * Delete a test from the library
     * @param {string} testId - ID of the test to delete
     */
    async deleteTest(testId) {
        if (!confirm('Are you sure you want to delete this test?')) {
            return;
        }

        // Delete from localStorage
        const tests = await this.getSavedTests();
        const filtered = tests.filter(t => t.id !== testId);
        await this.saveTestsToBank(filtered);

        // Also delete from Firebase if signed in
        if (window.firebaseService?.isSignedIn()) {
            try {
                firebaseService.updateSyncIndicator('syncing');
                await firebaseService.deleteTest(testId);
                firebaseService.updateSyncIndicator('synced');
                console.log('Test deleted from Firebase:', testId);
            } catch (error) {
                console.error('Failed to delete from Firebase:', error);
                firebaseService.updateSyncIndicator('error');
                alert('Warning: Test deleted locally but cloud deletion failed. The test may still appear on other devices.');
            }
        }

        // Refresh display
        await this.filterTestLibrary();
    }

    /**
     * View test history modal
     * @param {string} testId - ID of the test
     */
    async viewTestHistory(testId) {
        const tests = await this.getSavedTests();
        const test = tests.find(t => t.id === testId);

        if (!test) {
            alert('Test not found');
            return;
        }

        // Create history display
        const historyHTML = test.attempts.map((attempt, index) => {
            const date = new Date(attempt.date).toLocaleString();
            const timeSpent = attempt.timeSpent ? Math.floor(attempt.timeSpent / 60) : 0;

            return `
                <div class="history-item">
                    <div class="history-attempt">Attempt ${index + 1}</div>
                    <div class="history-date">${date}</div>
                    <div class="history-score">Score: ${attempt.score.percentage}% (${attempt.score.correct}/${attempt.score.total})</div>
                    ${timeSpent > 0 ? `<div class="history-time">Time: ${timeSpent} minutes</div>` : ''}
                </div>
            `;
        }).join('');

        alert(`Test History: ${test.title}\n\nAttempts: ${test.attempts.length}\n\nView detailed history in the modal (coming soon)`);
        // TODO: Could add a proper history modal if needed
    }

    // =========================================
    // VISUAL TEST BUILDER METHODS
    // =========================================

    /**
     * Open the test builder interface
     */
    openTestBuilder() {
        this.landingSection?.classList.add('hidden');
        this.jsonInputSection?.classList.add('hidden');
        this.testBuilderSection?.classList.remove('hidden');
        this.testLibrarySection?.classList.add('hidden');

        // Reset builder state
        this.builderQuestions = [];
        this.builderCurrentQuestionIndex = null;
        this.builderEditMode = false;

        // Clear form
        this.builderTestTitle.value = '';
        this.builderTestCourse.value = '';
        this.builderTestTopic.value = '';

        this.builderRenderQuestionList();
        this.builderShowEmptyState();

        console.log('🎨 Test Builder opened');
    }

    /**
     * Close the test builder and return to JSON input section
     */
    closeTestBuilder() {
        this.testBuilderSection?.classList.add('hidden');
        this.jsonInputSection?.classList.remove('hidden');

        console.log('🎨 Test Builder closed');
    }

    /**
     * Show the empty state in the editor
     */
    builderShowEmptyState() {
        this.builderEditorEmpty?.classList.remove('hidden');
        this.builderEditorForm?.classList.add('hidden');
    }

    /**
     * Show the question editor form
     */
    builderShowEditor() {
        this.builderEditorEmpty?.classList.add('hidden');
        this.builderEditorForm?.classList.remove('hidden');
    }

    /**
     * Add a new question
     */
    builderAddNewQuestion() {
        this.builderEditMode = false;
        this.builderCurrentQuestionIndex = null;

        // Clear form
        this.builderQuestionType.value = 'mcq';
        this.builderQuestionText.value = '';

        // Show editor and set up for new question
        this.builderShowEditor();
        this.builderToggleQuestionTypeFields();

        // Add default options for MCQ
        this.builderOptionsList.innerHTML = '';
        for (let i = 0; i < 4; i++) {
            this.builderAddOption();
        }

        // Hide delete button for new questions
        this.builderDeleteQuestionBtn?.classList.add('hidden');

        console.log('➕ Adding new question');
    }

    /**
     * Edit an existing question
     */
    builderEditQuestion(index) {
        this.builderEditMode = true;
        this.builderCurrentQuestionIndex = index;
        const question = this.builderQuestions[index];

        // Populate form
        this.builderQuestionType.value = question.type;
        this.builderQuestionText.value = question.question;

        this.builderShowEditor();
        this.builderToggleQuestionTypeFields();

        // Populate options based on type
        if (question.type === 'mcq' || question.type === 'multi-select') {
            this.builderOptionsList.innerHTML = '';
            question.options.forEach((option, i) => {
                this.builderAddOption(option, question.type === 'mcq' ? (question.correct === i) : question.correct.includes(i));
            });
        } else if (question.type === 'matching') {
            this.builderMatchingPairsList.innerHTML = '';
            question.leftItems.forEach((leftItem, i) => {
                this.builderAddMatchingPair(leftItem, question.rightItems[i]);
            });
        }

        // Show delete button for existing questions
        this.builderDeleteQuestionBtn?.classList.remove('hidden');

        // Update active state in question list
        document.querySelectorAll('.builder-question-item').forEach((item, i) => {
            if (i === index) {
                item.classList.add('active');
            } else {
                item.classList.remove('active');
            }
        });

        console.log(`✏️ Editing question ${index + 1}`);
    }

    /**
     * Toggle question type-specific fields
     */
    builderToggleQuestionTypeFields() {
        const type = this.builderQuestionType.value;

        if (type === 'matching') {
            this.builderMcqOptionsContainer?.classList.add('hidden');
            this.builderMatchingOptionsContainer?.classList.remove('hidden');

            // Initialize with 3 matching pairs if empty
            if (this.builderMatchingPairsList.children.length === 0) {
                for (let i = 0; i < 3; i++) {
                    this.builderAddMatchingPair();
                }
            }
        } else {
            this.builderMcqOptionsContainer?.classList.remove('hidden');
            this.builderMatchingOptionsContainer?.classList.add('hidden');

            // Initialize with 4 options if empty
            if (this.builderOptionsList.children.length === 0) {
                for (let i = 0; i < 4; i++) {
                    this.builderAddOption();
                }
            }
        }
    }

    /**
     * Add an option to MCQ/Multi-Select
     */
    builderAddOption(text = '', isCorrect = false) {
        const optionItem = document.createElement('div');
        optionItem.className = 'builder-option-item';

        const questionType = this.builderQuestionType.value;
        const inputType = questionType === 'mcq' ? 'radio' : 'checkbox';
        const index = this.builderOptionsList.children.length;

        optionItem.innerHTML = `
            <input type="${inputType}" name="builder-correct-answer" value="${index}" ${isCorrect ? 'checked' : ''}>
            <input type="text" placeholder="Option ${index + 1}" value="${this.escapeHtml(text)}">
            <button type="button" class="builder-option-delete" title="Remove option">
                <svg viewBox="0 0 24 24" fill="none" stroke="currentColor" stroke-width="2" stroke-linecap="round" stroke-linejoin="round">
                    <line x1="18" y1="6" x2="6" y2="18"></line>
                    <line x1="6" y1="6" x2="18" y2="18"></line>
                </svg>
            </button>
        `;

        // Delete handler
        optionItem.querySelector('.builder-option-delete').addEventListener('click', () => {
            optionItem.remove();
            // Re-index remaining options
            this.builderReindexOptions();
        });

        this.builderOptionsList.appendChild(optionItem);
    }

    /**
     * Re-index options after deletion
     */
    builderReindexOptions() {
        const options = this.builderOptionsList.querySelectorAll('.builder-option-item');
        options.forEach((option, index) => {
            const radio = option.querySelector('input[type="radio"], input[type="checkbox"]');
            const textInput = option.querySelector('input[type="text"]');

            radio.value = index;
            if (!textInput.value || textInput.value.startsWith('Option ')) {
                textInput.placeholder = `Option ${index + 1}`;
            }
        });
    }

    /**
     * Add a matching pair
     */
    builderAddMatchingPair(left = '', right = '') {
        const pairItem = document.createElement('div');
        pairItem.className = 'builder-matching-pair';

        pairItem.innerHTML = `
            <input type="text" class="builder-matching-input builder-matching-left" placeholder="Left item" value="${this.escapeHtml(left)}">
            <div class="builder-matching-arrow">
                <svg viewBox="0 0 24 24" fill="none" stroke="currentColor" stroke-width="2" stroke-linecap="round" stroke-linejoin="round">
                    <line x1="5" y1="12" x2="19" y2="12"></line>
                    <polyline points="12 5 19 12 12 19"></polyline>
                </svg>
            </div>
            <input type="text" class="builder-matching-input builder-matching-right" placeholder="Right item" value="${this.escapeHtml(right)}">
            <button type="button" class="builder-option-delete" title="Remove pair">
                <svg viewBox="0 0 24 24" fill="none" stroke="currentColor" stroke-width="2" stroke-linecap="round" stroke-linejoin="round">
                    <line x1="18" y1="6" x2="6" y2="18"></line>
                    <line x1="6" y1="6" x2="18" y2="18"></line>
                </svg>
            </button>
        `;

        // Delete handler
        pairItem.querySelector('.builder-option-delete').addEventListener('click', () => {
            if (this.builderMatchingPairsList.children.length > 1) {
                pairItem.remove();
            } else {
                alert('You must have at least one matching pair');
            }
        });

        this.builderMatchingPairsList.appendChild(pairItem);
    }

    /**
     * Save the current question
     */
    builderSaveQuestion() {
        const questionType = this.builderQuestionType.value;
        const questionText = this.builderQuestionText.value.trim();

        if (!questionText) {
            alert('Please enter a question');
            return;
        }

        const question = {
            id: this.builderEditMode ? this.builderQuestions[this.builderCurrentQuestionIndex].id : Date.now(),
            type: questionType,
            question: questionText
        };

        // Get options/answers based on type
        if (questionType === 'mcq' || questionType === 'multi-select') {
            const options = Array.from(this.builderOptionsList.querySelectorAll('.builder-option-item'));
            question.options = options.map(opt => opt.querySelector('input[type="text"]').value.trim());

            // Validate options
            if (question.options.length < 2) {
                alert('Please add at least 2 options');
                return;
            }
            if (question.options.some(opt => !opt)) {
                alert('Please fill in all option fields');
                return;
            }

            // Get correct answer(s)
            if (questionType === 'mcq') {
                const selectedRadio = this.builderOptionsList.querySelector('input[type="radio"]:checked');
                if (!selectedRadio) {
                    alert('Please select the correct answer');
                    return;
                }
                question.correct = parseInt(selectedRadio.value);
            } else {
                const selectedCheckboxes = Array.from(this.builderOptionsList.querySelectorAll('input[type="checkbox"]:checked'));
                if (selectedCheckboxes.length === 0) {
                    alert('Please select at least one correct answer');
                    return;
                }
                question.correct = selectedCheckboxes.map(cb => parseInt(cb.value));
            }
        } else if (questionType === 'matching') {
            const pairs = Array.from(this.builderMatchingPairsList.querySelectorAll('.builder-matching-pair'));
            question.leftItems = pairs.map(pair => pair.querySelector('.builder-matching-left').value.trim());
            question.rightItems = pairs.map(pair => pair.querySelector('.builder-matching-right').value.trim());

            // Validate matching pairs
            if (pairs.length < 2) {
                alert('Please add at least 2 matching pairs');
                return;
            }
            if (question.leftItems.some(item => !item) || question.rightItems.some(item => !item)) {
                alert('Please fill in all matching pairs');
                return;
            }

            // Correct answer is the original order (0, 1, 2, ...)
            question.correct = question.leftItems.map((_, i) => i);
        }

        // Save question
        if (this.builderEditMode) {
            this.builderQuestions[this.builderCurrentQuestionIndex] = question;
            console.log(`✅ Updated question ${this.builderCurrentQuestionIndex + 1}`);
        } else {
            this.builderQuestions.push(question);
            console.log(`✅ Added new question (total: ${this.builderQuestions.length})`);
        }

        // Update UI
        this.builderRenderQuestionList();
        this.builderShowEmptyState();

        // Reset state
        this.builderEditMode = false;
        this.builderCurrentQuestionIndex = null;
    }

    /**
     * Cancel editing
     */
    builderCancelEdit() {
        this.builderShowEmptyState();
        this.builderEditMode = false;
        this.builderCurrentQuestionIndex = null;

        // Clear active state
        document.querySelectorAll('.builder-question-item').forEach(item => {
            item.classList.remove('active');
        });

        console.log('❌ Canceled editing');
    }

    /**
     * Delete the current question
     */
    builderDeleteQuestion() {
        if (this.builderCurrentQuestionIndex === null) return;

        if (!confirm('Are you sure you want to delete this question?')) return;

        this.builderQuestions.splice(this.builderCurrentQuestionIndex, 1);
        console.log(`🗑️ Deleted question ${this.builderCurrentQuestionIndex + 1}`);

        this.builderRenderQuestionList();
        this.builderShowEmptyState();
        this.builderEditMode = false;
        this.builderCurrentQuestionIndex = null;
    }

    /**
     * Render the question list
     */
    builderRenderQuestionList() {
        this.builderQuestionCount.textContent = this.builderQuestions.length;

        if (this.builderQuestions.length === 0) {
            this.builderQuestionList.innerHTML = `
                <div class="empty-state">
                    <svg viewBox="0 0 24 24" fill="none" stroke="currentColor" stroke-width="2" stroke-linecap="round" stroke-linejoin="round" style="width: 48px; height: 48px; color: var(--color-text-secondary); margin-bottom: var(--space-12);">
                        <circle cx="12" cy="12" r="10"></circle>
                        <line x1="12" y1="8" x2="12" y2="12"></line>
                        <line x1="12" y1="16" x2="12.01" y2="16"></line>
                    </svg>
                    <p>No questions yet</p>
                    <p style="font-size: var(--font-size-sm); color: var(--color-text-secondary);">Click "Add Question" to start building your test</p>
                </div>
            `;
            return;
        }

        this.builderQuestionList.innerHTML = this.builderQuestions.map((q, index) => {
            const typeLabel = q.type === 'mcq' ? 'MCQ' : q.type === 'multi-select' ? 'Multi-Select' : 'Matching';
            const preview = q.question.length > 60 ? q.question.substring(0, 60) + '...' : q.question;

            return `
                <div class="builder-question-item" onclick="testSimulator.builderEditQuestion(${index})">
                    <div class="builder-question-item-number">${index + 1}</div>
                    <div class="builder-question-item-content">
                        <div class="builder-question-item-type">${typeLabel}</div>
                        <div class="builder-question-item-text">${this.escapeHtml(preview)}</div>
                    </div>
                </div>
            `;
        }).join('');
    }

    /**
     * Export test as JSON
     */
    builderExportJSON() {
        const title = this.builderTestTitle.value.trim();

        if (!title) {
            alert('Please enter a test title before exporting');
            return;
        }

        if (this.builderQuestions.length === 0) {
            alert('Please add at least one question before exporting');
            return;
        }

        const test = {
            title: title,
            questions: this.builderQuestions
        };

        const jsonStr = JSON.stringify(test, null, 2);

        // Copy to clipboard
        navigator.clipboard.writeText(jsonStr).then(() => {
            alert('✅ Test JSON copied to clipboard!\n\nYou can now paste it in the JSON input field to load the test, or save it for later.');
            console.log('📋 Exported JSON:', jsonStr);
        }).catch(err => {
            // Fallback: show in alert
            console.error('Failed to copy to clipboard:', err);
            prompt('Copy this JSON:', jsonStr);
        });
    }

    /**
     * Preview the test (load it into the simulator)
     */
    builderPreviewTest() {
        const title = this.builderTestTitle.value.trim() || 'Untitled Test';

        if (this.builderQuestions.length === 0) {
            alert('Please add at least one question before previewing');
            return;
        }

        const test = {
            title: title,
            questions: this.builderQuestions
        };

        // Load the test
        this.currentTest = test;
        this.currentQuestionIndex = 0;
        this.userAnswers = {};
        this.score = null;

        // Close builder and start test
        this.testBuilderSection?.classList.add('hidden');
        this.startTest();

        console.log('👁️ Previewing test:', title);
    }
}

// Global reference for inline event handlers
let testSimulator;

// Initialize the test simulator when the page loads
document.addEventListener('DOMContentLoaded', () => {
    try {
        testSimulator = new TestSimulator();
        console.log('Test Simulator initialized successfully');
    } catch (error) {
        console.error('Failed to initialize Test Simulator:', error);
        alert('Failed to load the app. Please check the console for errors.');
    }
});<|MERGE_RESOLUTION|>--- conflicted
+++ resolved
@@ -186,7 +186,6 @@
         this.libraryCourseFilter?.addEventListener('change', () => this.filterTestLibrary());
         this.libraryTopicFilter?.addEventListener('change', () => this.filterTestLibrary());
 
-<<<<<<< HEAD
         // Test Builder events
         this.openTestBuilderBtn?.addEventListener('click', () => this.openTestBuilder());
         this.closeTestBuilderBtn?.addEventListener('click', () => this.closeTestBuilder());
@@ -199,12 +198,6 @@
         this.builderDeleteQuestionBtn?.addEventListener('click', () => this.builderDeleteQuestion());
         this.testBuilderExportBtn?.addEventListener('click', () => this.builderExportJSON());
         this.testBuilderPreviewBtn?.addEventListener('click', () => this.builderPreviewTest());
-=======
-        // Prompt builder handlers
-        this.promptGenerateBtn?.addEventListener('click', () => this.generatePrompt());
-        this.promptCopyBtn?.addEventListener('click', () => this.copyPromptToClipboard());
-        this.promptResetBtn?.addEventListener('click', () => this.resetPromptBuilder());
->>>>>>> 79dce373
 
         // Theme menu options
         const themeOptions = document.querySelectorAll('.theme-option');
